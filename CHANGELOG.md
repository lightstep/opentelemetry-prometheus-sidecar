# Changelog

All notable changes to this project will be documented in this file.

The format is based on [Keep a Changelog](https://keepachangelog.com/en/1.0.0/).

This project adheres to [Semantic Versioning](https://semver.org/spec/v2.0.0.html).

## Unreleased

<<<<<<< HEAD
- Update CI tests to use Prometheus 2.23. (#82)
=======
- Use a 2 second maximum backoff when Export() fails (vs 100ms default). (#81)
>>>>>>> bb943e93

## [0.11.1](https://github.com/lightstep/opentelemetry-prometheus-sidecar/releases/tag/v0.11.1) - 2021-01-26

- Fix for graceful shutdown. (#79)

## [0.11.0](https://github.com/lightstep/opentelemetry-prometheus-sidecar/releases/tag/v0.11.0) - 2021-01-25

- Enable self-diagnostics using the OTel-Go SDK, using the primary destination
  by default if none is configured.  Disable this behavior with --disable-diagnostics. (#72)
- Auto-downcase headers for http2 compliance. (#73)
- Ensures the sidecar will exit non-zero on errors. (#74)
- Adds a /-/ready endpoint, where readiness implies:
  - Prometheus is ready
  - Can write status file
  - Export empty request succeeds. (#75)
- Adds a /-/health endpoint, always returns OK. (#75)
- Adds a supervisor:
  - Performs periodic healthcheck
  - Runs main() in a sub-process, tees stdout and stderr
  - Records recent logs & healthcheck status in a span. (#75)
- Disable spans in the sidecar, replace w/ 2 Float64ValueRecorders. (#75)


## [0.10.0](https://github.com/lightstep/opentelemetry-prometheus-sidecar/releases/tag/v0.10.0) - 2021-01-21

- Fixes bug in WAL-tailer `openSegment()` method. (#71)

## [0.9.0](https://github.com/lightstep/opentelemetry-prometheus-sidecar/releases/tag/v0.9.0) - 2021-01-15

### Changed

- Additional sanitization of HTTP2 headers. (#67)
- Remove gRPC WithLoadBalancerName() option in favor of default service config. (#64)

## [0.8.0](https://github.com/lightstep/opentelemetry-prometheus-sidecar/releases/tag/v0.8.0) - 2021-01-11

### Changed

- Improve startup diagnostics, add selftest step to check for a healthy endpoint. (#62)
- Remove github.com/mwitkow/go-conntrack depdendency (wasn't used). (#63)
- Replace oklog/oklog/pkg/group w/ up-to-date oklog/run dependency. (#63)
- Avoid setting non-nil connection value after DialContext() failure. (#63)
- Isolate telemetry-related code into separate module, create stand-alone telemetry test. (#63)
- Use a gRPC default service config (copied from OTel-Go OTLP gRPC Exporter). (#63)

## [0.7.0](https://github.com/lightstep/opentelemetry-prometheus-sidecar/releases/tag/v0.7.0) - 2020-12-24

### Changed

- Trim whitespace in configured HTTP headers and OpenTelemetry attributes.  Avoid starting with newlines embedded in these strings. (#61)

## [0.6.0](https://github.com/lightstep/opentelemetry-prometheus-sidecar/releases/tag/v0.6.0) - 2020-12-16

### Changed

- gRPC logging is enabled only when --log.level=debug or --log.verbose > 0. (#59)
- Updated Kubernetes Helm chart example, removed former `kube` sub-directory. (#60)

## [0.5.0](https://github.com/lightstep/opentelemetry-prometheus-sidecar/releases/tag/v0.5.0) - 2020-12-12

### Changed

- Update to gRPC v1.34.0 (#54)
- Update to OTel-Go v0.15. (#56)

## [0.4.0](https://github.com/lightstep/opentelemetry-prometheus-sidecar/releases/tag/v0.4.0) - 2020-12-09

### Changed

- Add `--log.verbose` setting and enable verbose gRPC logging. (#50)
- Add `--destination.timeout` and `--diagnostics.timeout` values to set gRPC timeout for
  primary and diagnostic OTLP Export() calls. (#51)

## [0.3.0](https://github.com/lightstep/opentelemetry-prometheus-sidecar/releases/tag/v0.3.0) - 2020-12-08

- Change several metric names to use `.` instead of `_` for 
  OpenTelemetry consistency. (#43)
- Update to OpenTelemetry-Go SDK version 0.14. (#41)
- Removed unnecessary code that reduced batching capability. (#45)
- Truncate server error messages to 512 bytes. (#46)
- Implement `--prometheus.max-point-age` flag, default 25h. (#47)

## [0.2.0](https://github.com/lightstep/opentelemetry-prometheus-sidecar/releases/tag/v0.2.0) - 2020-11-20

### Added

- Support for all settings is available through the YAML configuration file.
  Formerly the configuration file was limited to `metric_renames` and
  `static_metadata` settings.  Command-line flag values override their equivalent
  configuration struct fields.
- The OpenTelemetry-Go SDK is being used with HTTP and gRPC tracing,
  runtime and host metrics instrumentation packages.
- Testing for the [example YAML configuration](sidecar.example).

### Changed

- Prometheus library dependency set to v2.22.0 release (Oct 15, 2020),
  removes the legacy `prometheus/tsdb` dependency.
- Many command-line flags names were changed so that command-line names
  match the configuration file structure.  Please review the [up-to-date
  documentation](README.md#configuration).
- The `metrics_prefix` functionality no longer insers a `/` between a
  non-empty prefix and the metric name.

### Removed

- Existing Prometheus client and OpenCensus instrumentation was removed.

### Fixed

- `tail/tail.go` has an updated copy of `listSegments()` from Prometheus
  v2.22.0.

## [0.1.0](https://github.com/lightstep/opentelemetry-prometheus-sidecar/releases/tag/v0.1.0) - 2020-10-21

### Added

- See the [initial release description](./README.md#changes-relative-to-stackdriver).<|MERGE_RESOLUTION|>--- conflicted
+++ resolved
@@ -8,11 +8,8 @@
 
 ## Unreleased
 
-<<<<<<< HEAD
 - Update CI tests to use Prometheus 2.23. (#82)
-=======
 - Use a 2 second maximum backoff when Export() fails (vs 100ms default). (#81)
->>>>>>> bb943e93
 
 ## [0.11.1](https://github.com/lightstep/opentelemetry-prometheus-sidecar/releases/tag/v0.11.1) - 2021-01-26
 
