--- conflicted
+++ resolved
@@ -10,15 +10,12 @@
 
 ### Added
 
-<<<<<<< HEAD
-- Added support for handling relabeling rules for `instance` label. (#175)
-=======
 - New metric `sidecar.points.skipped` counts points that were not processed due to filters or cumulative resets. (#174)
 - New metric `sidecar.series.defined` counts the number of series refs defined in the WAL. (#174)
 - New metric `sidecar.metadata.lookups` counts the number of metadata lookups (with error=true/false). (#174)
 - New metric `sidecar.cumulative.missing_resets` counts the number of points that were not processed due to cumulative resets. (#174)
 - New metric `sidecar.series.current` reports the current number of series (with status=live/filtered/invalid). (#174)
->>>>>>> fdfbda27
+- Added support for handling relabeling rules for `instance` label. (#175)
 
 ### Changed
 
