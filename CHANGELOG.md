# Changelog

All notable changes to this project will be documented in this file.

The format is based on [Keep a Changelog](https://keepachangelog.com/en/1.0.0/).

This project adheres to [Semantic Versioning](https://semver.org/spec/v2.0.0.html).

## Unreleased

<<<<<<< HEAD
### Added

### Changed

- OTLP data points re-use Resource and InstrumentationLibrary (thus are smaller). (#182)

### Removed
=======
## [0.21.1](https://github.com/lightstep/opentelemetry-prometheus-sidecar/releases/tag/v0.21.1) - 2021-04-06

### Removed
- Removed healthcheck metrics from telemetry traces
>>>>>>> b1ded5e3

## [0.21.0](https://github.com/lightstep/opentelemetry-prometheus-sidecar/releases/tag/v0.21.0) - 2021-04-06

### Added

- New metric `sidecar.points.skipped` counts points that were not processed due to filters or cumulative resets. (#174)
- New metric `sidecar.series.defined` counts the number of series refs defined in the WAL. (#174)
- New metric `sidecar.metadata.lookups` counts the number of metadata lookups (with error=true/false). (#174)
- New metric `sidecar.cumulative.missing_resets` counts the number of points that were not processed due to cumulative resets. (#174)
- New metric `sidecar.series.current` reports the current number of series (with status=live/filtered/invalid). (#174)
- Added support for handling relabeling rules for `instance` label. (#175)

### Changed

- Series cache remembers points that were filtered in order to correctly count points that are dropped. (#174)
- Metric `sidecar.metadata.fetch.duration` has new `mode` label for single and batch requests. (#174)
- Noisy logs are reduced to emitting once per minute. (#181)

## [0.20.1](https://github.com/lightstep/opentelemetry-prometheus-sidecar/releases/tag/v0.20.1) - 2021-03-23

### Changed
- The sidecar will no longer wait indefinitely when waiting for the initial scrape
  to complete, it will wait 60s longer than the longest missing interval. (#171)

## [0.20.0](https://github.com/lightstep/opentelemetry-prometheus-sidecar/releases/tag/v0.20.0) - 2021-03-22

### Changed
- Uses Prometheus `/api/v1/status/config` endpoint to read the Prometheus 
  config, to automatically determine the full set of scrape intervals. (#162)
- The startup timeout is raised to 10 minutes. (#166)

### Removed
- The `--prometheus.scrape-interval` option is ignored. (#162)

## [0.19.0](https://github.com/lightstep/opentelemetry-prometheus-sidecar/releases/tag/v0.19.0) - 2021-03-15

### Added
- Adding `--healthcheck.threshold-ratio` to support tuning the acceptable error ratio
  when exporting metrics to a backend. (#146)
- Print metadata from gRPC response trailers. (#151)
- Added `sidecar.segment.skipped` counter to keep track of the number of times an
  event has caused the WAL to be skipped. (#155)
- Parsing and reporting on dropped metric points due to validation errors
  using Lightstep's conventions. (#157)

### Changed
- Fix metadata type conflict causing infinite loop due to change of instrument
  from histogram to another kind. (#151)
- Update Prometheus go.mod dependencies to match the 2.24.1 release. (#152)
- Update to [OTel-Go 0.18](https://github.com/open-telemetry/opentelemetry-go/releases/tag/v0.18.0). (#153)
- PrometheusReader handles truncated segment errors by raising an `ErrSkipSegment` which
  will trigger the tailer to skip to the next segment in process. (#155)
- Update to google.golang.org/protobuf v1.25.0, remove gogo dependency. (#156)

### Removed
- Field `corrupt-segment` has been removed from the progress file as the state is
  no longer needed now that the PrometheusReader handles this case. (#155)

## [0.18.3](https://github.com/lightstep/opentelemetry-prometheus-sidecar/releases/tag/v0.18.3) - 2021-03-04

### Changed
- Fix issue that caused a segmentation failure on clean exit. (#143)
- Fix reset handling by checking against previous value instead of reset value. (#145)

### Added
- Added a check for minimum version of prometheus on start, report an error and exit if prometheus running
  is less version 2.10.0. (#144)

## [0.18.2](https://github.com/lightstep/opentelemetry-prometheus-sidecar/releases/tag/v0.18.2) - 2021-02-26

### Changed
- Reduce the default value for max timeseries per request to 500. (#139)

## [0.18.1](https://github.com/lightstep/opentelemetry-prometheus-sidecar/releases/tag/v0.18.1) - 2021-02-26

### Changed
- Reduce the default value for max shards to 200. (#139)

## [0.18.0](https://github.com/lightstep/opentelemetry-prometheus-sidecar/releases/tag/v0.18.0) - 2021-02-26

### Added
- Sidecar waits for the first scrapes to complete before entering its
  run state. (#134)
- New setting `--prometheus.scrape-interval` supports configuring scrape
  interval(s) to wait for at startup. (#134)

### Changed
- The sidecar's WAL reader could get stuck in a restart loop in the event
  that the WAL's first segment after a checkpoint was truncated. The reader will
  now record the `corrupt-segment` in the progress log and skip the recorded
  segment on next restart (#136)

### Removed
- The `--startup.delay` setting has been removed in favor of monitoring when
  Prometheus actually finishes its first scrapes. (#134)

## [0.17.0](https://github.com/lightstep/opentelemetry-prometheus-sidecar/releases/tag/v0.17.0) - 2021-02-23

### Added
- Automatically set (the same) `service.instance.id` for Destination/Diagnostics
  Resources. (#127)
- The sidecar's max timeseries per requests is now configurable
  via `prometheus.max-timeseries-per-request`. There is also a matching yaml configuration
  option: `max_timeseries_per_request`. (#128)
- The sidecar's max shards is now configurable via `--prometheus.max-shards`. There
  is also a matching yaml configuration option: `max_shards`. (#128)
- Adding metrcs to capture WAL size and the current offset. (#130)

### Changed
- The sidecar's WAL-reader addresses several race conditions by monitoring
  Prometheus for readiness and the current segment number during WAL segment
  transitions. (#118)
- The yaml section named "log_config" was inconsistent, has been renamed "log". ()

### Removed
- Remove the use_meta_labels parameter. (#125)

## [0.16.0](https://github.com/lightstep/opentelemetry-prometheus-sidecar/releases/tag/v0.16.0) - 2021-02-18

### Added

- The sidecar's health check period is now configurable via `--healthcheck.period`. The metrics reporting
  period is automatically configured to half of the healthcheck period, since one depends on the other. (#117)
- Adds support for gzip compression and `none` compression, because `""` can't be configured via YAML. (#117)

### Changed
- Improved liveness checking. The sidecar starts in a healthy state and if it passes its selftest it then begins
  judging its own health after 5 healthcheck periods. After liveness fails, the supervisor will very rapidly report
  a crash report and shutdown its span reporter to flush its diagnostics. There is a chance that k8s may kill the
  process before the crash report is sent. (#117)
- Numerous small consistency and style improvements for logs in general. (#117)

## [0.15.1](https://github.com/lightstep/opentelemetry-prometheus-sidecar/releases/tag/v0.15.1) - 2021-02-12

- Disabled target refresh and caching functionality (#115)
- WAL reader segment change-over race condition fixed. (#112)


## [0.14.0](https://github.com/lightstep/opentelemetry-prometheus-sidecar/releases/tag/v0.14.0) - 2021-02-08

- Timeouts and diagnostics for Prometheus API calls (#100)
- Snappy compression support enabled by default (#97)
- Supervisor will kill the sidecar when there are no successful writes after
  repeated healthchecks. (#101)
- Print the number of dropped series in the supervisor health report. (#102)

## [0.13.1](https://github.com/lightstep/opentelemetry-prometheus-sidecar/releases/tag/v0.13.1) - 2021-02-04

- Supervisor kills the process after repeated healthcheck failures. (#95)

## [0.13.0](https://github.com/lightstep/opentelemetry-prometheus-sidecar/releases/tag/v0.13.0) - 2021-02-04

- Add `supervisor=true` in logs from the supervisor process. (#90)
- Add real `/-/health` health-checking implementation, with these criteria:
  sidecar.samples.produced should not stall over 5m
  sidecar.queue.outcome{outcome=success} divided by total {*} > 0.5 (#94)

## [0.12.0](https://github.com/lightstep/opentelemetry-prometheus-sidecar/releases/tag/v0.12.0) - 2021-02-01

- Less resharding synchronization: do not require in-order writes (#87)
- Backstop against permanent Export() failures (#87)
- Rename all sidecar metrics to match `sidecar.*` (#87)
- Update to OTel-Go SDK v0.16.0. (#86)
- Use a 2 second maximum backoff when Export() fails (vs 100ms default). (#81)
- Update CI tests to use Prometheus 2.23. (#82)
- Update go.mod files to use Go 1.15. (#83)

## [0.11.1](https://github.com/lightstep/opentelemetry-prometheus-sidecar/releases/tag/v0.11.1) - 2021-01-26

- Fix for graceful shutdown. (#79)

## [0.11.0](https://github.com/lightstep/opentelemetry-prometheus-sidecar/releases/tag/v0.11.0) - 2021-01-25

- Enable self-diagnostics using the OTel-Go SDK, using the primary destination
  by default if none is configured.  Disable this behavior with --disable-diagnostics. (#72)
- Auto-downcase headers for http2 compliance. (#73)
- Ensures the sidecar will exit non-zero on errors. (#74)
- Adds a /-/ready endpoint, where readiness implies:
  - Prometheus is ready
  - Can write status file
  - Export empty request succeeds. (#75)
- Adds a /-/health endpoint, always returns OK. (#75)
- Adds a supervisor:
  - Performs periodic healthcheck
  - Runs main() in a sub-process, tees stdout and stderr
  - Records recent logs & healthcheck status in a span. (#75)
- Disable spans in the sidecar, replace w/ 2 Float64ValueRecorders. (#75)


## [0.10.0](https://github.com/lightstep/opentelemetry-prometheus-sidecar/releases/tag/v0.10.0) - 2021-01-21

- Fixes bug in WAL-tailer `openSegment()` method. (#71)

## [0.9.0](https://github.com/lightstep/opentelemetry-prometheus-sidecar/releases/tag/v0.9.0) - 2021-01-15

### Changed

- Additional sanitization of HTTP2 headers. (#67)
- Remove gRPC WithLoadBalancerName() option in favor of default service config. (#64)

## [0.8.0](https://github.com/lightstep/opentelemetry-prometheus-sidecar/releases/tag/v0.8.0) - 2021-01-11

### Changed

- Improve startup diagnostics, add selftest step to check for a healthy endpoint. (#62)
- Remove github.com/mwitkow/go-conntrack depdendency (wasn't used). (#63)
- Replace oklog/oklog/pkg/group w/ up-to-date oklog/run dependency. (#63)
- Avoid setting non-nil connection value after DialContext() failure. (#63)
- Isolate telemetry-related code into separate module, create stand-alone telemetry test. (#63)
- Use a gRPC default service config (copied from OTel-Go OTLP gRPC Exporter). (#63)

## [0.7.0](https://github.com/lightstep/opentelemetry-prometheus-sidecar/releases/tag/v0.7.0) - 2020-12-24

### Changed

- Trim whitespace in configured HTTP headers and OpenTelemetry attributes.  Avoid starting with newlines embedded in these strings. (#61)

## [0.6.0](https://github.com/lightstep/opentelemetry-prometheus-sidecar/releases/tag/v0.6.0) - 2020-12-16

### Changed

- gRPC logging is enabled only when --log.level=debug or --log.verbose > 0. (#59)
- Updated Kubernetes Helm chart example, removed former `kube` sub-directory. (#60)

## [0.5.0](https://github.com/lightstep/opentelemetry-prometheus-sidecar/releases/tag/v0.5.0) - 2020-12-12

### Changed

- Update to gRPC v1.34.0 (#54)
- Update to OTel-Go v0.15. (#56)

## [0.4.0](https://github.com/lightstep/opentelemetry-prometheus-sidecar/releases/tag/v0.4.0) - 2020-12-09

### Changed

- Add `--log.verbose` setting and enable verbose gRPC logging. (#50)
- Add `--destination.timeout` and `--diagnostics.timeout` values to set gRPC timeout for
  primary and diagnostic OTLP Export() calls. (#51)

## [0.3.0](https://github.com/lightstep/opentelemetry-prometheus-sidecar/releases/tag/v0.3.0) - 2020-12-08

- Change several metric names to use `.` instead of `_` for
  OpenTelemetry consistency. (#43)
- Update to OpenTelemetry-Go SDK version 0.14. (#41)
- Removed unnecessary code that reduced batching capability. (#45)
- Truncate server error messages to 512 bytes. (#46)
- Implement `--prometheus.max-point-age` flag, default 25h. (#47)

## [0.2.0](https://github.com/lightstep/opentelemetry-prometheus-sidecar/releases/tag/v0.2.0) - 2020-11-20

### Added

- Support for all settings is available through the YAML configuration file.
  Formerly the configuration file was limited to `metric_renames` and
  `static_metadata` settings.  Command-line flag values override their equivalent
  configuration struct fields.
- The OpenTelemetry-Go SDK is being used with HTTP and gRPC tracing,
  runtime and host metrics instrumentation packages.
- Testing for the [example YAML configuration](sidecar.example).

### Changed

- Prometheus library dependency set to v2.22.0 release (Oct 15, 2020),
  removes the legacy `prometheus/tsdb` dependency.
- Many command-line flags names were changed so that command-line names
  match the configuration file structure.  Please review the [up-to-date
  documentation](README.md#configuration).
- The `metrics_prefix` functionality no longer insers a `/` between a
  non-empty prefix and the metric name.

### Removed

- Existing Prometheus client and OpenCensus instrumentation was removed.

### Fixed

- `tail/tail.go` has an updated copy of `listSegments()` from Prometheus
  v2.22.0.

## [0.1.0](https://github.com/lightstep/opentelemetry-prometheus-sidecar/releases/tag/v0.1.0) - 2020-10-21

### Added

- See the [initial release description](./README.md#changes-relative-to-stackdriver).<|MERGE_RESOLUTION|>--- conflicted
+++ resolved
@@ -8,7 +8,6 @@
 
 ## Unreleased
 
-<<<<<<< HEAD
 ### Added
 
 ### Changed
@@ -16,12 +15,11 @@
 - OTLP data points re-use Resource and InstrumentationLibrary (thus are smaller). (#182)
 
 ### Removed
-=======
+
 ## [0.21.1](https://github.com/lightstep/opentelemetry-prometheus-sidecar/releases/tag/v0.21.1) - 2021-04-06
 
 ### Removed
 - Removed healthcheck metrics from telemetry traces
->>>>>>> b1ded5e3
 
 ## [0.21.0](https://github.com/lightstep/opentelemetry-prometheus-sidecar/releases/tag/v0.21.0) - 2021-04-06
 
