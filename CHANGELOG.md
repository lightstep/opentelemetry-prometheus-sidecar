--- conflicted
+++ resolved
@@ -8,12 +8,9 @@
 
 ## Unreleased
 
-<<<<<<< HEAD
 - Enable self-diagnostics using the OTel-Go SDK, using the primary destination
   by default if none is configured.  Disable this behavior with --disable-diagnostics. (#72)
-=======
 - Auto-downcase headers for http2 compliance. (#73)
->>>>>>> 049eef07
 - Ensures the sidecar will exit non-zero on errors. (#74)
 
 ## [0.10.0](https://github.com/lightstep/opentelemetry-prometheus-sidecar/releases/tag/v0.10.0) - 2021-01-21
