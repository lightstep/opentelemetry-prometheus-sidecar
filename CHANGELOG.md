# Changelog

All notable changes to this project will be documented in this file.

The format is based on [Keep a Changelog](https://keepachangelog.com/en/1.0.0/).

This project adheres to [Semantic Versioning](https://semver.org/spec/v2.0.0.html).

## Unreleased

### Added

### Changed

<<<<<<< HEAD
- Update to OpenTelemetry-Go SDK version 0.14.
=======
- Change several metric names to use `.` instead of `_` for 
  OpenTelemetry consistency.
>>>>>>> 179e8eb7

### Removed

### Fixed

## [0.2.0](https://github.com/lightstep/opentelemetry-prometheus-sidecar/releases/tag/v0.2.0) - 2020-10-20

### Added

- Support for all settings is available through the YAML configuration file.
  Formerly the configuration file was limited to `metric_renames` and
  `static_metadata` settings.  Command-line flag values override their equivalent
  configuration struct fields.
- The OpenTelemetry-Go SDK is being used with HTTP and gRPC tracing,
  runtime and host metrics instrumentation packages.
- Testing for the [example YAML configuration](sidecar.example).

### Changed

- Prometheus library dependency set to v2.22.0 release (Oct 15, 2020),
  removes the legacy `prometheus/tsdb` dependency.
- Many command-line flags names were changed so that command-line names
  match the configuration file structure.  Please review the [up-to-date
  documentation](README.md#configuration).
- The `metrics_prefix` functionality no longer insers a `/` between a
  non-empty prefix and the metric name.

### Removed

- Existing Prometheus client and OpenCensus instrumentation was removed.

### Fixed

- `tail/tail.go` has an updated copy of `listSegments()` from Prometheus
  v2.22.0.

## [0.1.0](https://github.com/lightstep/opentelemetry-prometheus-sidecar/releases/tag/v0.1.0) - 2020-10-08

### Added

- See the [initial release description](./README.md#changes-relative-to-stackdriver).<|MERGE_RESOLUTION|>--- conflicted
+++ resolved
@@ -12,12 +12,9 @@
 
 ### Changed
 
-<<<<<<< HEAD
-- Update to OpenTelemetry-Go SDK version 0.14.
-=======
 - Change several metric names to use `.` instead of `_` for 
   OpenTelemetry consistency.
->>>>>>> 179e8eb7
+- Update to OpenTelemetry-Go SDK version 0.14.
 
 ### Removed
 
