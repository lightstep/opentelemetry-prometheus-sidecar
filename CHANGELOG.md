# Changelog

All notable changes to this project will be documented in this file.

The format is based on [Keep a Changelog](https://keepachangelog.com/en/1.0.0/).

This project adheres to [Semantic Versioning](https://semver.org/spec/v2.0.0.html).

## Unreleased

<<<<<<< HEAD
## [0.18.3](https://github.com/lightstep/opentelemetry-prometheus-sidecar/releases/tag/v0.18.3) - 2021-03-04
=======
### Changed
- Fix issue that caused a segmentation failure on clean exit (#143)

### Added
- Added a check for minimum version of prometheus on start, report an error and exit if prometheus running
  is less version 2.10.0 (#144)
>>>>>>> 063a0cf5

## [0.18.2](https://github.com/lightstep/opentelemetry-prometheus-sidecar/releases/tag/v0.18.2) - 2021-02-26

### Changed
- Reduce the default value for max timeseries per request to 500. (#139)

## [0.18.1](https://github.com/lightstep/opentelemetry-prometheus-sidecar/releases/tag/v0.18.1) - 2021-02-26

### Changed
- Reduce the default value for max shards to 200. (#139)

## [0.18.0](https://github.com/lightstep/opentelemetry-prometheus-sidecar/releases/tag/v0.18.0) - 2021-02-26

### Added
- Sidecar waits for the first scrapes to complete before entering its 
  run state. (#134)
- New setting `--prometheus.scrape-interval` supports configuring scrape
  interval(s) to wait for at startup. (#134)

### Changed
- The sidecar's WAL reader could get stuck in a restart loop in the event
  that the WAL's first segment after a checkpoint was truncated. The reader will
  now record the `corrupt-segment` in the progress log and skip the recorded
  segment on next restart (#136)
  
### Removed
- The `--startup.delay` setting has been removed in favor of monitoring when 
  Prometheus actually finishes its first scrapes. (#134)

## [0.17.0](https://github.com/lightstep/opentelemetry-prometheus-sidecar/releases/tag/v0.17.0) - 2021-02-23

### Added
- Automatically set (the same) `service.instance.id` for Destination/Diagnostics
  Resources. (#127)
- The sidecar's max timeseries per requests is now configurable
  via `prometheus.max-timeseries-per-request`. There is also a matching yaml configuration
  option: `max_timeseries_per_request`. (#128)
- The sidecar's max shards is now configurable via `--prometheus.max-shards`. There
  is also a matching yaml configuration option: `max_shards`. (#128)
- Adding metrcs to capture WAL size and the current offset. (#130)

### Changed
- The sidecar's WAL-reader addresses several race conditions by monitoring
  Prometheus for readiness and the current segment number during WAL segment
  transitions. (#118)
- The yaml section named "log_config" was inconsistent, has been renamed "log". ()  

### Removed
- Remove the use_meta_labels parameter. (#125)

## [0.16.0](https://github.com/lightstep/opentelemetry-prometheus-sidecar/releases/tag/v0.16.0) - 2021-02-18

### Added

- The sidecar's health check period is now configurable via `--healthcheck.period`. The metrics reporting
  period is automatically configured to half of the healthcheck period, since one depends on the other. (#117)
- Adds support for gzip compression and `none` compression, because `""` can't be configured via YAML. (#117)

### Changed
- Improved liveness checking. The sidecar starts in a healthy state and if it passes its selftest it then begins
  judging its own health after 5 healthcheck periods. After liveness fails, the supervisor will very rapidly report
  a crash report and shutdown its span reporter to flush its diagnostics. There is a chance that k8s may kill the
  process before the crash report is sent. (#117)
- Numerous small consistency and style improvements for logs in general. (#117)

## [0.15.1](https://github.com/lightstep/opentelemetry-prometheus-sidecar/releases/tag/v0.15.1) - 2021-02-12

- Disabled target refresh and caching functionality (#115)
- WAL reader segment change-over race condition fixed. (#112)


## [0.14.0](https://github.com/lightstep/opentelemetry-prometheus-sidecar/releases/tag/v0.14.0) - 2021-02-08

- Timeouts and diagnostics for Prometheus API calls (#100)
- Snappy compression support enabled by default (#97)
- Supervisor will kill the sidecar when there are no successful writes after 
  repeated healthchecks. (#101)
- Print the number of dropped series in the supervisor health report. (#102)

## [0.13.1](https://github.com/lightstep/opentelemetry-prometheus-sidecar/releases/tag/v0.13.1) - 2021-02-04

- Supervisor kills the process after repeated healthcheck failures. (#95)

## [0.13.0](https://github.com/lightstep/opentelemetry-prometheus-sidecar/releases/tag/v0.13.0) - 2021-02-04

- Add `supervisor=true` in logs from the supervisor process. (#90)
- Add real `/-/health` health-checking implementation, with these criteria:
  sidecar.samples.produced should not stall over 5m 
  sidecar.queue.outcome{outcome=success} divided by total {*} > 0.5 (#94)

## [0.12.0](https://github.com/lightstep/opentelemetry-prometheus-sidecar/releases/tag/v0.12.0) - 2021-02-01

- Less resharding synchronization: do not require in-order writes (#87)
- Backstop against permanent Export() failures (#87)
- Rename all sidecar metrics to match `sidecar.*` (#87)
- Update to OTel-Go SDK v0.16.0. (#86)
- Use a 2 second maximum backoff when Export() fails (vs 100ms default). (#81)
- Update CI tests to use Prometheus 2.23. (#82)
- Update go.mod files to use Go 1.15. (#83)

## [0.11.1](https://github.com/lightstep/opentelemetry-prometheus-sidecar/releases/tag/v0.11.1) - 2021-01-26

- Fix for graceful shutdown. (#79)

## [0.11.0](https://github.com/lightstep/opentelemetry-prometheus-sidecar/releases/tag/v0.11.0) - 2021-01-25

- Enable self-diagnostics using the OTel-Go SDK, using the primary destination
  by default if none is configured.  Disable this behavior with --disable-diagnostics. (#72)
- Auto-downcase headers for http2 compliance. (#73)
- Ensures the sidecar will exit non-zero on errors. (#74)
- Adds a /-/ready endpoint, where readiness implies:
  - Prometheus is ready
  - Can write status file
  - Export empty request succeeds. (#75)
- Adds a /-/health endpoint, always returns OK. (#75)
- Adds a supervisor:
  - Performs periodic healthcheck
  - Runs main() in a sub-process, tees stdout and stderr
  - Records recent logs & healthcheck status in a span. (#75)
- Disable spans in the sidecar, replace w/ 2 Float64ValueRecorders. (#75)


## [0.10.0](https://github.com/lightstep/opentelemetry-prometheus-sidecar/releases/tag/v0.10.0) - 2021-01-21

- Fixes bug in WAL-tailer `openSegment()` method. (#71)

## [0.9.0](https://github.com/lightstep/opentelemetry-prometheus-sidecar/releases/tag/v0.9.0) - 2021-01-15

### Changed

- Additional sanitization of HTTP2 headers. (#67)
- Remove gRPC WithLoadBalancerName() option in favor of default service config. (#64)

## [0.8.0](https://github.com/lightstep/opentelemetry-prometheus-sidecar/releases/tag/v0.8.0) - 2021-01-11

### Changed

- Improve startup diagnostics, add selftest step to check for a healthy endpoint. (#62)
- Remove github.com/mwitkow/go-conntrack depdendency (wasn't used). (#63)
- Replace oklog/oklog/pkg/group w/ up-to-date oklog/run dependency. (#63)
- Avoid setting non-nil connection value after DialContext() failure. (#63)
- Isolate telemetry-related code into separate module, create stand-alone telemetry test. (#63)
- Use a gRPC default service config (copied from OTel-Go OTLP gRPC Exporter). (#63)

## [0.7.0](https://github.com/lightstep/opentelemetry-prometheus-sidecar/releases/tag/v0.7.0) - 2020-12-24

### Changed

- Trim whitespace in configured HTTP headers and OpenTelemetry attributes.  Avoid starting with newlines embedded in these strings. (#61)

## [0.6.0](https://github.com/lightstep/opentelemetry-prometheus-sidecar/releases/tag/v0.6.0) - 2020-12-16

### Changed

- gRPC logging is enabled only when --log.level=debug or --log.verbose > 0. (#59)
- Updated Kubernetes Helm chart example, removed former `kube` sub-directory. (#60)

## [0.5.0](https://github.com/lightstep/opentelemetry-prometheus-sidecar/releases/tag/v0.5.0) - 2020-12-12

### Changed

- Update to gRPC v1.34.0 (#54)
- Update to OTel-Go v0.15. (#56)

## [0.4.0](https://github.com/lightstep/opentelemetry-prometheus-sidecar/releases/tag/v0.4.0) - 2020-12-09

### Changed

- Add `--log.verbose` setting and enable verbose gRPC logging. (#50)
- Add `--destination.timeout` and `--diagnostics.timeout` values to set gRPC timeout for
  primary and diagnostic OTLP Export() calls. (#51)

## [0.3.0](https://github.com/lightstep/opentelemetry-prometheus-sidecar/releases/tag/v0.3.0) - 2020-12-08

- Change several metric names to use `.` instead of `_` for 
  OpenTelemetry consistency. (#43)
- Update to OpenTelemetry-Go SDK version 0.14. (#41)
- Removed unnecessary code that reduced batching capability. (#45)
- Truncate server error messages to 512 bytes. (#46)
- Implement `--prometheus.max-point-age` flag, default 25h. (#47)

## [0.2.0](https://github.com/lightstep/opentelemetry-prometheus-sidecar/releases/tag/v0.2.0) - 2020-11-20

### Added

- Support for all settings is available through the YAML configuration file.
  Formerly the configuration file was limited to `metric_renames` and
  `static_metadata` settings.  Command-line flag values override their equivalent
  configuration struct fields.
- The OpenTelemetry-Go SDK is being used with HTTP and gRPC tracing,
  runtime and host metrics instrumentation packages.
- Testing for the [example YAML configuration](sidecar.example).

### Changed

- Prometheus library dependency set to v2.22.0 release (Oct 15, 2020),
  removes the legacy `prometheus/tsdb` dependency.
- Many command-line flags names were changed so that command-line names
  match the configuration file structure.  Please review the [up-to-date
  documentation](README.md#configuration).
- The `metrics_prefix` functionality no longer insers a `/` between a
  non-empty prefix and the metric name.

### Removed

- Existing Prometheus client and OpenCensus instrumentation was removed.

### Fixed

- `tail/tail.go` has an updated copy of `listSegments()` from Prometheus
  v2.22.0.

## [0.1.0](https://github.com/lightstep/opentelemetry-prometheus-sidecar/releases/tag/v0.1.0) - 2020-10-21

### Added

- See the [initial release description](./README.md#changes-relative-to-stackdriver).<|MERGE_RESOLUTION|>--- conflicted
+++ resolved
@@ -8,16 +8,15 @@
 
 ## Unreleased
 
-<<<<<<< HEAD
+
 ## [0.18.3](https://github.com/lightstep/opentelemetry-prometheus-sidecar/releases/tag/v0.18.3) - 2021-03-04
-=======
+
 ### Changed
 - Fix issue that caused a segmentation failure on clean exit (#143)
 
 ### Added
 - Added a check for minimum version of prometheus on start, report an error and exit if prometheus running
   is less version 2.10.0 (#144)
->>>>>>> 063a0cf5
 
 ## [0.18.2](https://github.com/lightstep/opentelemetry-prometheus-sidecar/releases/tag/v0.18.2) - 2021-02-26
 
