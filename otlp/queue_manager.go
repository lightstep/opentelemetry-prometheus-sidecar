--- conflicted
+++ resolved
@@ -225,12 +225,7 @@
 
 	shards := t.shards.shards
 	shardIndex := t.rnd.Intn(len(shards))
-<<<<<<< HEAD
-
 	shards[shardIndex].queue <- sample
-=======
-	shards[shardIndex].queue <- queueEntry{sample: sample}
->>>>>>> 90a594a4
 
 	t.shardsMtx.RUnlock()
 }
