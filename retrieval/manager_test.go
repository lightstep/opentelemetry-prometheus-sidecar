/*
Copyright 2018 Google Inc.
Licensed under the Apache License, Version 2.0 (the "License");
you may not use this file except in compliance with the License.
You may obtain a copy of the License at
    http://www.apache.org/licenses/LICENSE-2.0
Unless required by applicable law or agreed to in writing, software
distributed under the License is distributed on an "AS IS" BASIS,
WITHOUT WARRANTIES OR CONDITIONS OF ANY KIND, either express or implied.
See the License for the specific language governing permissions and
limitations under the License.
*/

package retrieval

import (
	"context"
	"io/ioutil"
	"os"
	"sync"
	"testing"
	"time"

	metric_pb "github.com/lightstep/opentelemetry-prometheus-sidecar/internal/opentelemetry-proto-gen/metrics/v1"
	resource_pb "github.com/lightstep/opentelemetry-prometheus-sidecar/internal/opentelemetry-proto-gen/resource/v1"
	"github.com/lightstep/opentelemetry-prometheus-sidecar/internal/otlptest"
	"github.com/lightstep/opentelemetry-prometheus-sidecar/internal/promtest"
	"github.com/lightstep/opentelemetry-prometheus-sidecar/metadata"
	"github.com/lightstep/opentelemetry-prometheus-sidecar/tail"
	"github.com/lightstep/opentelemetry-prometheus-sidecar/telemetry"
	"github.com/prometheus/prometheus/pkg/labels"
	"github.com/prometheus/prometheus/pkg/textparse"
	"github.com/prometheus/prometheus/tsdb/record"
	"github.com/prometheus/prometheus/tsdb/wal"
)

type nopAppender struct {
	lock    sync.Mutex
	samples []*metric_pb.ResourceMetrics
}

func (a *nopAppender) Append(_ context.Context, hash uint64, s *metric_pb.ResourceMetrics) error {
	a.lock.Lock()
	defer a.lock.Unlock()

	a.samples = append(a.samples, s)
	return nil
}

func (a *nopAppender) getSamples() []*metric_pb.ResourceMetrics {
	a.lock.Lock()
	defer a.lock.Unlock()

	return a.samples
}

func TestReader_Progress(t *testing.T) {
	dir, err := ioutil.TempDir("", "progress")
	if err != nil {
		t.Fatal(err)
	}
	defer os.RemoveAll(dir)

	ctx, cancel := context.WithCancel(context.Background())

	w, err := wal.New(nil, nil, dir, false)
	if err != nil {
		t.Fatal(err)
	}

	prom := promtest.NewFakePrometheus()

<<<<<<< HEAD
	tailer, err := tail.Tail(ctx, telemetry.DefaultLogger(), dir, prom.URL, -1)
=======
	tailer, err := tail.Tail(ctx, telemetry.DefaultLogger(), dir, prom.ReadyConfig())
>>>>>>> 3bbc1f0c
	if err != nil {
		t.Fatal(err)
	}

	var enc record.Encoder
	// Write single series record that  we use for all sample records.
	err = w.Log(enc.Series([]record.RefSeries{
		{Ref: 1, Labels: labels.FromStrings("__name__", "metric1", "job", "job1", "instance", "inst1")},
	}, nil))
	if err != nil {
		t.Fatal(err)
	}

	// Populate the getters with data.
	extraLabels := labels.FromStrings(
		"project_id", "proj1",
		"namespace", "ns1", "location", "loc1",
		"job", "job1", "__address__", "inst1")

	metadataMap := metadataMap{
		"job1/inst1/metric1": &metadata.Entry{Metric: "metric1", MetricType: textparse.MetricTypeGauge, Help: "help"},
	}

	r := NewPrometheusReader(nil, dir, tailer, nil, nil, metadataMap, &nopAppender{}, "", 0, extraLabels)
	r.progressSaveInterval = 200 * time.Millisecond

	// Populate sample data
	go func() {
		defer cancel()
		writeCtx, _ := context.WithTimeout(ctx, 2*time.Second)

		for {
			select {
			case <-writeCtx.Done():
				return
			default:
			}
			// Create sample batches but only populate the first sample with a valid series.
			// This way we write more data but only record a single signaling sample
			// that encodes the record's offset in its timestamp.
			sz, err := tailer.Size()
			if err != nil {
				t.Error(err)
				break
			}
			samples := make([]record.RefSample, 1000)
			samples[0] = record.RefSample{Ref: 1, T: int64(sz) * 1000}

			// Note: We must update the segment number in order for
			// the Tail reader to make progress.
			//
			// Note: This uses the default segment size, independent of
			// the actual segment size, because that's what the sidecar
			// uses to calculate Size(), so this expression is consistent.
			prom.SetSegment(sz / wal.DefaultSegmentSize)

			if err := w.Log(enc.Samples(samples, nil)); err != nil {
				t.Error(err)
				break
			}
		}
	}()
	// Proess the WAL until the writing goroutine completes.
	r.Run(ctx, 0, -1)

	progressOffset, _, err := ReadProgressFile(dir)
	if err != nil {
		t.Fatal(err)
	}
	// We should've head enough time to have save a reasonably large offset.
	if progressOffset <= 2*progressBufferMargin {
		t.Fatalf("saved offset too low at %d", progressOffset)
	}
	writeOffset := tailer.Offset()

	// Initializing a new tailer and reader should read samples again but skip those that are
	// below our offset.
	// Due to the buffer margin, we will still read some old records, but not all of them.
	// Thus we don't need to write any new records to verify correctness.
	ctx, cancel = context.WithCancel(context.Background())
	defer cancel()

<<<<<<< HEAD
	tailer, err = tail.Tail(ctx, telemetry.DefaultLogger(), dir, prom.URL, -1)
=======
	tailer, err = tail.Tail(ctx, telemetry.DefaultLogger(), dir, prom.ReadyConfig())
>>>>>>> 3bbc1f0c
	if err != nil {
		t.Fatal(err)
	}

	recorder := &nopAppender{}
	r = NewPrometheusReader(nil, dir, tailer, nil, nil, metadataMap, recorder, "", 0, extraLabels)
	go r.Run(ctx, progressOffset, -1)

	// Wait for reader to process until the end.
	ctx, _ = context.WithTimeout(ctx, 5*time.Second)
	for {
		select {
		case <-ctx.Done():
			t.Fatal("timed out waiting for reader")
		default:
		}
		if tailer.Offset() >= writeOffset {
			break
		}
		time.Sleep(100 * time.Millisecond)
	}
	samples := recorder.getSamples()
	if len(samples) == 0 {
		t.Fatal("expected records but got none")
	}

	ctx = context.Background()

	for i, s := range samples {
		vs := otlptest.VisitorState{}
		vs.Visit(ctx, func(
			resource *resource_pb.Resource,
			metricName string,
			kind metadata.Kind,
			monotonic bool,
			point interface{},
		) error {
			nanos := point.(*metric_pb.DoubleDataPoint).TimeUnixNano
			tseconds := time.Unix(0, int64(nanos)).Unix()

			if tseconds <= int64(progressOffset)-progressBufferMargin {
				t.Fatalf("unexpected record %d for offset %d", i, tseconds)
			}
			return nil
		}, s)
	}

}

func TestReader_ProgressFile(t *testing.T) {
	dir, err := ioutil.TempDir("", "save_progress")
	if err != nil {
		t.Fatal(err)
	}
	defer os.RemoveAll(dir)

	offset, corruptSegment, err := ReadProgressFile(dir)
	if err != nil {
		t.Fatalf("read progress: %s", err)
	}
	if offset != 0 {
		t.Fatalf("expected offset %d but got %d", 0, offset)
	}
	if corruptSegment != -1 {
		t.Fatalf("expected corrupt-segment %d but got %d", -1, corruptSegment)
	}
	if err := SaveProgressFile(dir, progressBufferMargin+12345, 10); err != nil {
		t.Fatalf("save progress: %s", err)
	}
	offset, corruptSegment, err = ReadProgressFile(dir)
	if err != nil {
		t.Fatalf("read progress: %s", err)
	}
	if offset != 12345 {
		t.Fatalf("expected progress offset %d but got %d", 12345, offset)
	}
	if corruptSegment != 10 {
		t.Fatalf("expected corrupt-segment %d but got %d", 9, corruptSegment)
	}
}

func TestHashSeries(t *testing.T) {
	a := tsDesc{
		Name:     "mtype1",
		Labels:   labels.Labels{{"l3", "l3"}, {"l4", "l4"}},
		Resource: labels.Labels{{"l1", "l1"}, {"l2", "l2"}},
	}
	// Hash a many times and ensure the hash doesn't change. This checks that we don't produce different
	// hashes by unordered map iteration.
	hash := hashSeries(a)
	for i := 0; i < 1000; i++ {
		if hashSeries(a) != hash {
			t.Fatalf("hash changed for same series")
		}
	}
	for _, b := range []tsDesc{
		{
			Name:     "mtype2",
			Labels:   labels.Labels{{"l3", "l3"}, {"l4", "l4"}},
			Resource: labels.Labels{{"l1", "l1"}, {"l2", "l2"}},
		},
		{
			Name:     "mtype1",
			Labels:   labels.Labels{{"l3", "l3"}, {"l4", "l4"}},
			Resource: labels.Labels{{"l1", "l1"}, {"l2", "l2-"}},
		},
		{
			Name:     "mtype1",
			Labels:   labels.Labels{{"l3", "l3-"}, {"l4", "l4"}},
			Resource: labels.Labels{{"l1", "l1"}, {"l2", "l2"}},
		},
	} {
		if hashSeries(b) == hash {
			t.Fatalf("hash for different series did not change")
		}
	}

}<|MERGE_RESOLUTION|>--- conflicted
+++ resolved
@@ -70,11 +70,7 @@
 
 	prom := promtest.NewFakePrometheus()
 
-<<<<<<< HEAD
-	tailer, err := tail.Tail(ctx, telemetry.DefaultLogger(), dir, prom.URL, -1)
-=======
-	tailer, err := tail.Tail(ctx, telemetry.DefaultLogger(), dir, prom.ReadyConfig())
->>>>>>> 3bbc1f0c
+	tailer, err := tail.Tail(ctx, telemetry.DefaultLogger(), dir, prom.ReadyConfig(), 1)
 	if err != nil {
 		t.Fatal(err)
 	}
@@ -157,11 +153,7 @@
 	ctx, cancel = context.WithCancel(context.Background())
 	defer cancel()
 
-<<<<<<< HEAD
-	tailer, err = tail.Tail(ctx, telemetry.DefaultLogger(), dir, prom.URL, -1)
-=======
-	tailer, err = tail.Tail(ctx, telemetry.DefaultLogger(), dir, prom.ReadyConfig())
->>>>>>> 3bbc1f0c
+	tailer, err = tail.Tail(ctx, telemetry.DefaultLogger(), dir, prom.ReadyConfig(), 1)
 	if err != nil {
 		t.Fatal(err)
 	}
