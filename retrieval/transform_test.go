/*
Copyright 2018 Google Inc.
Licensed under the Apache License, Version 2.0 (the "License");
you may not use this file except in compliance with the License.
You may obtain a copy of the License at
    http://www.apache.org/licenses/LICENSE-2.0
Unless required by applicable law or agreed to in writing, software
distributed under the License is distributed on an "AS IS" BASIS,
WITHOUT WARRANTIES OR CONDITIONS OF ANY KIND, either express or implied.
See the License for the specific language governing permissions and
limitations under the License.
*/

package retrieval

import (
	"context"
	"errors"
	"fmt"
	"math"
	"testing"
	"time"

	"github.com/lightstep/opentelemetry-prometheus-sidecar/config"
	"github.com/lightstep/opentelemetry-prometheus-sidecar/internal/otlptest"
	"github.com/lightstep/opentelemetry-prometheus-sidecar/internal/promtest"
	"github.com/prometheus/prometheus/pkg/labels"
	"github.com/prometheus/prometheus/pkg/textparse"
	"github.com/prometheus/prometheus/tsdb/record"
	"github.com/stretchr/testify/require"
	common_pb "go.opentelemetry.io/proto/otlp/common/v1"
	metric_pb "go.opentelemetry.io/proto/otlp/metrics/v1"
	messagediff "gopkg.in/d4l3k/messagediff.v1"
)

type metadataEntry = config.MetadataEntry

// seriesMap implements seriesGetter.
type seriesMap map[uint64]labels.Labels

func TestSampleBuilder(t *testing.T) {
	type (
		DoubleHistogramBucketStruct      = otlptest.DoubleHistogramBucketStruct
		DoubleSummaryQuantileValueStruct = otlptest.DoubleSummaryQuantileValueStruct
	)
	var (
		IntSumCumulativeMonotonic    = otlptest.IntSumCumulativeMonotonic
		IntGauge                     = otlptest.IntGauge
		IntDataPoint                 = otlptest.IntDataPoint
		DoubleSumCumulativeMonotonic = otlptest.DoubleSumCumulativeMonotonic
		DoubleGauge                  = otlptest.DoubleGauge
		DoubleDataPoint              = otlptest.DoubleDataPoint
		DoubleHistogramDataPoint     = otlptest.DoubleHistogramDataPoint
		DoubleHistogramCumulative    = otlptest.DoubleHistogramCumulative
		DoubleHistogramBucket        = otlptest.DoubleHistogramBucket
		DoubleSummary                = otlptest.DoubleSummary
		DoubleSummaryDataPoint       = otlptest.DoubleSummaryDataPoint
		DoubleSummaryQuantileValue   = otlptest.DoubleSummaryQuantileValue
		Labels                       = otlptest.Labels
		Label                        = otlptest.Label

		DoubleCounterPoint = func(
			labels []*common_pb.StringKeyValue,
			name string,
			start, end time.Time,
			value float64,
		) *metric_pb.Metric {
			return DoubleSumCumulativeMonotonic(
				name, "", "",
				DoubleDataPoint(
					labels,
					start,
					end,
					value,
				),
			)
		}
		DoubleGaugePoint = func(
			labels []*common_pb.StringKeyValue,
			name string,
			end time.Time,
			value float64,
		) *metric_pb.Metric {
			return DoubleGauge(
				name, "", "",
				DoubleDataPoint(
					labels,
					time.Unix(0, 0),
					end,
					value,
				),
			)
		}
		IntCounterPoint = func(
			labels []*common_pb.StringKeyValue,
			name string,
			start, end time.Time,
			value int64,
		) *metric_pb.Metric {
			return IntSumCumulativeMonotonic(
				name, "", "",
				IntDataPoint(
					labels,
					start,
					end,
					value,
				),
			)
		}
		IntGaugePoint = func(
			labels []*common_pb.StringKeyValue,
			name string,
			end time.Time,
			value int64,
		) *metric_pb.Metric {
			return IntGauge(
				name, "", "",
				IntDataPoint(
					labels,
					time.Unix(0, 0),
					end,
					value,
				),
			)
		}

		DoubleHistogramPoint = func(
			labels []*common_pb.StringKeyValue,
			name string,
			start, end time.Time,
			sum float64, count uint64,
			buckets ...DoubleHistogramBucketStruct,
		) *metric_pb.Metric {
			return DoubleHistogramCumulative(
				name, "", "",
				DoubleHistogramDataPoint(
					labels,
					start,
					end,
					sum,
					count,
					buckets...,
				),
			)
		}

		DoubleSummaryPoint = func(
			labels []*common_pb.StringKeyValue,
			name string,
			start, end time.Time,
			sum float64, count uint64,
			quantiles ...DoubleSummaryQuantileValueStruct,
		) *metric_pb.Metric {
			return DoubleSummary(
				name, "", "",
				DoubleSummaryDataPoint(
					labels,
					start,
					end,
					sum,
					count,
					quantiles...,
				),
			)
		}
	)

	isNotFound := func(err error) bool {
		return errors.Is(err, errSeriesNotFound)
	}
	isMissingMetadata := func(err error) bool {
		return errors.Is(err, errSeriesMissingMetadata)
	}
	isMissingHistogramMetadata := func(err error) bool {
		return errors.Is(err, errHistogramMetadataMissing)
	}

	// Note: Be aware that the *resulting* points' labels will be arranged
	// *alphabetically*.
	cases := []struct {
		name          string
		series        seriesMap
		metadata      MetadataGetter
		metricsPrefix string
		input         []record.RefSample
		result        []*metric_pb.Metric
		errors        []func(error) bool
		failures      map[string]bool
	}{
		{
			name: "basics",
			series: seriesMap{
				1: labels.FromStrings("job", "job1", "instance", "instance1", "a", "1", "__name__", "metric1"),
				2: labels.FromStrings("job", "job1", "instance", "instance1", "__name__", "metric2"),
				3: labels.FromStrings("job", "job1", "instance", "instance1", "__name__", "labelnum_ok",
					"a", "1", "b", "2", "c", "3", "d", "4", "e", "5", "f", "6", "g", "7", "h", "8", "i", "9", "j", "10"),
				4: labels.FromStrings("job", "job1", "instance", "instance1", "__name__", "labelnum_11k",
					"a", "1", "b", "2", "c", "3", "d", "4", "e", "5", "f", "6", "g", "7", "h", "8", "i", "9", "j", "10", "k", "11"),
				5: labels.FromStrings("job", "job2", "instance", "instance1", "__name__", "resource_from_metric", "metric_label", "aaa", "a", "1"),
				6: labels.FromStrings("job", "job1", "instance", "instance1", "__name__", "metric3"),
				7: labels.FromStrings("job", "job1", "instance", "instance1", "__name__", "metric4"),
				8: labels.FromStrings("job", "job1", "instance", "instance1", "__name__", "metric5"),
				9: labels.FromStrings("job", "job1", "instance", "instance1", "__name__", "metric6"),
			},
			metadata: promtest.MetadataMap{
				// Gauge as double.
				"job1/instance1/metric1": &metadataEntry{Metric: "metric1", MetricType: textparse.MetricTypeGauge, ValueType: config.DOUBLE},
				// Gauge as integer.
				"job1/instance1/metric3": &metadataEntry{Metric: "metric3", MetricType: textparse.MetricTypeGauge, ValueType: config.INT64},
				// Gauge as default value type (double).
				"job1/instance1/metric5": &metadataEntry{Metric: "metric5", MetricType: textparse.MetricTypeGauge},
				// Counter as double.
				"job1/instance1/metric2": &metadataEntry{Metric: "metric2", MetricType: textparse.MetricTypeCounter, ValueType: config.DOUBLE},
				// Counter as integer.
				"job1/instance1/metric4": &metadataEntry{Metric: "metric4", MetricType: textparse.MetricTypeCounter, ValueType: config.INT64},
				// Counter as default value type (double).
				"job1/instance1/metric6":              &metadataEntry{Metric: "metric6", MetricType: textparse.MetricTypeCounter},
				"job1/instance1/labelnum_ok":          &metadataEntry{Metric: "labelnum_ok", MetricType: textparse.MetricTypeUnknown, ValueType: config.DOUBLE},
				"job1/instance1/labelnum_11k":         &metadataEntry{Metric: "labelnum_11k", MetricType: textparse.MetricTypeGauge, ValueType: config.DOUBLE},
				"job2/instance1/resource_from_metric": &metadataEntry{Metric: "resource_from_metric", MetricType: textparse.MetricTypeGauge, ValueType: config.DOUBLE},
			},
			input: []record.RefSample{
				{Ref: 2, T: 2000, V: 5.5}, // 0
				{Ref: 2, T: 3000, V: 8},
				{Ref: 2, T: 4000, V: 9},
				{Ref: 2, T: 5000, V: 3},
				{Ref: 1, T: 1000, V: 200},
				{Ref: 3, T: 3000, V: 1}, // 5
				{Ref: 4, T: 4000, V: 2},
				{Ref: 5, T: 1000, V: 200},
				{Ref: 6, T: 8000, V: 12.5},
				{Ref: 7, T: 6000, V: 1},
				{Ref: 7, T: 7000, V: 3.5}, // 10
				{Ref: 8, T: 8000, V: 22.5},
				{Ref: 9, T: 8000, V: 3},
				{Ref: 9, T: 9000, V: 4},
			},
			result: []*metric_pb.Metric{
				DoubleCounterPoint( // 1: second point in series, first reported.
					Labels(
						Label("instance", "instance1"),
						Label("job", "job1"),
					),
					"metric2",
					time.Unix(2, 0),
					time.Unix(2, 0),
					0,
				),
				DoubleCounterPoint( // 1: second point in series, first reported.
					Labels(
						Label("instance", "instance1"),
						Label("job", "job1"),
					),
					"metric2",
					time.Unix(2, 0),
					time.Unix(3, 0),
					2.5,
				),
				DoubleCounterPoint( // 2: third point in series, second reported.
					Labels(
						Label("instance", "instance1"),
						Label("job", "job1"),
					),
					"metric2",
					time.Unix(2, 0),
					time.Unix(4, 0),
					3.5,
				),
				DoubleCounterPoint( // 3: A reset
					Labels(
						Label("instance", "instance1"),
						Label("job", "job1"),
					),
					"metric2",
					time.Unix(5, 0),
					time.Unix(5, 0),
					3,
				),
				DoubleGaugePoint( // 4: A double Gauge
					Labels(
						Label("a", "1"),
						Label("instance", "instance1"),
						Label("job", "job1"),
					),
					"metric1",
					time.Unix(1, 0),
					200,
				),
				DoubleGaugePoint( // 5: A double gauge w/ 10 keys
					Labels(
						Label("a", "1"),
						Label("b", "2"),
						Label("c", "3"),
						Label("d", "4"),
						Label("e", "5"),
						Label("f", "6"),
						Label("g", "7"),
						Label("h", "8"),
						Label("i", "9"),
						Label("instance", "instance1"),
						Label("j", "10"),
						Label("job", "job1"),
					),
					"labelnum_ok",
					time.Unix(3, 0),
					1,
				),
				DoubleGaugePoint( // 6: A double gauge w/ 11 keys
					Labels(
						Label("a", "1"),
						Label("b", "2"),
						Label("c", "3"),
						Label("d", "4"),
						Label("e", "5"),
						Label("f", "6"),
						Label("g", "7"),
						Label("h", "8"),
						Label("i", "9"),
						Label("instance", "instance1"),
						Label("j", "10"),
						Label("job", "job1"),
						Label("k", "11"),
					),
					"labelnum_11k",
					time.Unix(4, 0),
					2,
				),
				DoubleGaugePoint( // 7
					// A double gauge w/ 2 labels
					Labels(
						Label("a", "1"),
						Label("instance", "instance1"),
						Label("job", "job2"),
						Label("metric_label", "aaa"),
					),
					"resource_from_metric",
					time.Unix(1, 0),
					200,
				),
				IntGaugePoint( // 8
					// An integer gauge: rounding from 12.5 to 13
					Labels(
						Label("instance", "instance1"),
						Label("job", "job1"),
					),
					"metric3",
					time.Unix(8, 0),
					13,
				),
				IntCounterPoint( // 9
					// An integer counter.
					Labels(
						Label("instance", "instance1"),
						Label("job", "job1"),
					),
					"metric4",
					time.Unix(6, 0),
					time.Unix(6, 0),
					0,
				),
				IntCounterPoint( // 10
					// An integer counter.
					Labels(
						Label("instance", "instance1"),
						Label("job", "job1"),
					),
					"metric4",
					time.Unix(6, 0),
					time.Unix(7, 0),
					3,
				),
				DoubleGaugePoint( // 11
					// A double gauge.
					Labels(
						Label("instance", "instance1"),
						Label("job", "job1"),
					),
					"metric5",
					time.Unix(8, 0),
					22.5),
				DoubleCounterPoint( // 12
					Labels(
						Label("instance", "instance1"),
						Label("job", "job1"),
					),
					"metric6",
					time.Unix(8, 0),
					time.Unix(8, 0),
					0,
				),
				DoubleCounterPoint( // 13
					Labels(
						Label("instance", "instance1"),
						Label("job", "job1"),
					),
					"metric6",
					time.Unix(8, 0),
					time.Unix(9, 0),
					1,
				),
			},
		},
		// Various cases where we drop series due to absence of additional information.
		{
			name: "absence of data",
			metadata: promtest.MetadataMap{
				"job1/instance1/metric1": &metadataEntry{Metric: "metric1", MetricType: textparse.MetricTypeGauge, ValueType: config.DOUBLE},
			},
			series: seriesMap{
				1: labels.FromStrings("job", "job1", "instance", "instance_notfound", "__name__", "metric1"),
				2: labels.FromStrings("job", "job1", "instance", "instance1", "__name__", "metric_notfound"),
				3: labels.FromStrings("job", "job1", "instance", "instance_noresource", "__name__", "metric1"),
			},
			input: []record.RefSample{
				{Ref: 1, T: 1000, V: 1},
				{Ref: 2, T: 2000, V: 2},
				{Ref: 3, T: 3000, V: 3},
			},
			result: []*metric_pb.Metric{nil, nil, nil},
			errors: []func(err error) bool{
				isMissingMetadata,
				isMissingMetadata,
				isMissingMetadata,
			},
			failures: map[string]bool{
				"metadata_missing/metric1":         true,
				"metadata_missing/metric_notfound": true,
			},
		},
		// Summary metrics.
		{
			name: "summary",
			metadata: promtest.MetadataMap{
				"job1/instance1/metric1": &metadataEntry{Metric: "metric1", MetricType: textparse.MetricTypeSummary, ValueType: config.DOUBLE},
				"job1/instance1/metric1_a_count": &metadataEntry{Metric: "metric1_a_count", MetricType: textparse.MetricTypeGauge, ValueType: config.DOUBLE},
			},
			series: seriesMap{
				1: labels.FromStrings("job", "job1", "instance", "instance1", "__name__", "metric1_sum"),
				2: labels.FromStrings("job", "job1", "instance", "instance1", "__name__", "metric1", "quantile", "0.5"),
				3: labels.FromStrings("job", "job1", "instance", "instance1", "__name__", "metric1_count"),
				4: labels.FromStrings("job", "job1", "instance", "instance1", "__name__", "metric1", "quantile", "0.9"),
				// Add another series that only deviates by having an extra label. We must properly detect a new summary.
				// This is an discouraged but possible case of metric labeling.
				5: labels.FromStrings("job", "job1", "instance", "instance1", "a", "b", "__name__", "metric1_sum"),
				6: labels.FromStrings("job", "job1", "instance", "instance1", "a", "b", "__name__", "metric1_count"),
				// Series that triggers more edge cases.
				7: labels.FromStrings("job", "job1", "instance", "instance1", "a", "b", "__name__", "metric1_a_count"),
			},
			input: []record.RefSample{
				{Ref: 1, T: 1000, V: 55.1},
				{Ref: 2, T: 1000, V: 0.3},
				{Ref: 3, T: 1000, V: 10},
				{Ref: 4, T: 1000, V: 0.6},
				// Second sample set should actually be emitted.
				{Ref: 1, T: 2000, V: 123.4},
				{Ref: 2, T: 2000, V: 0.7},
				{Ref: 3, T: 2000, V: 21},
				{Ref: 4, T: 2000, V: 0.8},
				// New summary without actual quantile values – should still work.
				{Ref: 5, T: 1000, V: 55.1},
				{Ref: 6, T: 1000, V: 10},
				{Ref: 5, T: 2000, V: 123.4},
				{Ref: 6, T: 2000, V: 21},
				// New metric that actually matches the base name but the suffix is more more than a valid summary suffix.
				{Ref: 7, T: 1000, V: 3},
			},
			result: []*metric_pb.Metric{
<<<<<<< HEAD
				nil, // 0: dropped by reset handling.
				DoubleSummaryPoint( // 1:
=======
				DoubleCounterPoint(
					Labels(
						Label("instance", "instance1"),
						Label("job", "job1"),
					),
					"metric1_sum",
					time.Unix(1, 0),
					time.Unix(1, 0),
					0,
				),
				DoubleCounterPoint(
>>>>>>> 574413e9
					Labels(
						Label("instance", "instance1"),
						Label("job", "job1"),
					),
					"metric1",
					time.Unix(1, 0),
					time.Unix(2, 0),
					float64(123.4)-float64(55.1),
					21-10,
					DoubleSummaryQuantileValue(0.5, float64(0.7) - float64(0.3)),
					DoubleSummaryQuantileValue(0.9, float64(0.8) - float64(0.6)),
				),
				nil, // 2: skipped
				DoubleSummaryPoint( // 3: summary w/ no quantile values
					Labels(
						Label("a", "b"),
						Label("instance", "instance1"),
						Label("job", "job1"),
					),
					"metric1",
					time.Unix(1, 0),
					time.Unix(2, 0),
<<<<<<< HEAD
					float64(123.4)-float64(55.1),
					21-10,
=======
					2,
				),
				IntCounterPoint(
					Labels(
						Label("instance", "instance1"),
						Label("job", "job1"),
					),
					"metric1_count",
					time.Unix(3, 0),
					time.Unix(3, 0),
					0,
				),
				IntCounterPoint(
					Labels(
						Label("instance", "instance1"),
						Label("job", "job1"),
					),
					"metric1_count",
					time.Unix(3, 0),
					time.Unix(3, int64(500*time.Millisecond)),
					1,
>>>>>>> 574413e9
				),
				DoubleGaugePoint( // 4: not a summary
					Labels(
						Label("a", "b"),
						Label("instance", "instance1"),
						Label("job", "job1"),
					),
					"metric1_a_count",
					time.Unix(1, 0),
					3,
				),
			},
		},
		// Histogram.
		{
			name: "histogram",
			metadata: promtest.MetadataMap{
				"job1/instance1/metric1":         &metadataEntry{Metric: "metric1", MetricType: textparse.MetricTypeHistogram, ValueType: config.DOUBLE},
				"job1/instance1/metric1_a_count": &metadataEntry{Metric: "metric1_a_count", MetricType: textparse.MetricTypeGauge, ValueType: config.DOUBLE},
			},
			series: seriesMap{
				1: labels.FromStrings("job", "job1", "instance", "instance1", "__name__", "metric1_sum"),
				2: labels.FromStrings("job", "job1", "instance", "instance1", "__name__", "metric1_count"),
				3: labels.FromStrings("job", "job1", "instance", "instance1", "__name__", "metric1_bucket", "le", "0.1"),
				4: labels.FromStrings("job", "job1", "instance", "instance1", "__name__", "metric1_bucket", "le", "0.5"),
				5: labels.FromStrings("job", "job1", "instance", "instance1", "__name__", "metric1_bucket", "le", "1"),
				6: labels.FromStrings("job", "job1", "instance", "instance1", "__name__", "metric1_bucket", "le", "2.5"),
				7: labels.FromStrings("job", "job1", "instance", "instance1", "__name__", "metric1_bucket", "le", "+Inf"),
				// Add another series that only deviates by having an extra label. We must properly detect a new histogram.
				// This is an discouraged but possible case of metric labeling.
				8: labels.FromStrings("job", "job1", "instance", "instance1", "a", "b", "__name__", "metric1_sum"),
				9: labels.FromStrings("job", "job1", "instance", "instance1", "a", "b", "__name__", "metric1_count"),
				// Series that triggers more edge cases.
				10: labels.FromStrings("job", "job1", "instance", "instance1", "a", "b", "__name__", "metric1_a_count"),
			},
			input: []record.RefSample{
				// Mix up order of the series to test bucket sorting.
				// First sample set, should be skipped by reset handling.
				{Ref: 3, T: 1000, V: 2},    // 0.1
				{Ref: 5, T: 1000, V: 6},    // 1
				{Ref: 6, T: 1000, V: 8},    // 2.5
				{Ref: 7, T: 1000, V: 10},   // inf
				{Ref: 1, T: 1000, V: 55.1}, // sum
				{Ref: 4, T: 1000, V: 5},    // 0.5
				{Ref: 2, T: 1000, V: 10},   // count
				// Second sample set should actually be emitted.
				{Ref: 2, T: 2000, V: 21},    // count
				{Ref: 3, T: 2000, V: 4},     // 0.1
				{Ref: 6, T: 2000, V: 15},    // 2.5
				{Ref: 5, T: 2000, V: 11},    // 1
				{Ref: 1, T: 2000, V: 123.4}, // sum
				{Ref: 7, T: 2000, V: 21},    // inf
				{Ref: 4, T: 2000, V: 9},     // 0.5
				// New histogram without actual buckets – should still work.
				{Ref: 8, T: 1000, V: 100},
				{Ref: 9, T: 1000, V: 10},
				{Ref: 8, T: 2000, V: 115},
				{Ref: 9, T: 2000, V: 13},
				// New metric that actually matches the base name but the suffix is more more than a valid histogram suffix.
				{Ref: 10, T: 1000, V: 3},
			},
			result: []*metric_pb.Metric{
				DoubleHistogramPoint( // 0:
					Labels(
						Label("instance", "instance1"),
						Label("job", "job1"),
					),
					"metric1",
					time.Unix(1, 0),
					time.Unix(1, 0),
					0,
					0,
					DoubleHistogramBucket(0.1, 0),
					DoubleHistogramBucket(0.5, 0),
					DoubleHistogramBucket(1, 0),
					DoubleHistogramBucket(2.5, 0),
					DoubleHistogramBucket(math.Inf(+1), 0),
				),
				DoubleHistogramPoint( // 1:
					Labels(
						Label("instance", "instance1"),
						Label("job", "job1"),
					),
					"metric1",
					time.Unix(1, 0),
					time.Unix(2, 0),
					float64(123.4)-float64(55.1),
					21-10,
					DoubleHistogramBucket(0.1, 2),
					DoubleHistogramBucket(0.5, 2),
					DoubleHistogramBucket(1, 1),
					DoubleHistogramBucket(2.5, 2),
					DoubleHistogramBucket(math.Inf(+1), 4),
				),
				DoubleHistogramPoint( // 2: histogram w/ no buckets
					Labels(
						Label("a", "b"),
						Label("instance", "instance1"),
						Label("job", "job1"),
					),
					"metric1",
					time.Unix(1, 0),
					time.Unix(1, 0),
					0,
					0,
				),
				DoubleHistogramPoint( // 3: histogram w/ no buckets
					Labels(
						Label("a", "b"),
						Label("instance", "instance1"),
						Label("job", "job1"),
					),
					"metric1",
					time.Unix(1, 0),
					time.Unix(2, 0),
					15,
					3,
				),
				DoubleGaugePoint( // 4: not a histogram
					Labels(
						Label("a", "b"),
						Label("instance", "instance1"),
						Label("job", "job1"),
					),
					"metric1_a_count",
					time.Unix(1, 0),
					3,
				),
			},
		},
		// Customized metric prefix.
		{
			name: "custom prefix",
			series: seriesMap{
				1: labels.FromStrings("job", "job1", "instance", "instance1", "a", "1", "__name__", "metric1"),
			},
			metadata: promtest.MetadataMap{
				"job1/instance1/metric1": &metadataEntry{Metric: "metric1", MetricType: textparse.MetricTypeGauge, ValueType: config.DOUBLE},
			},
			metricsPrefix: "test.otel.io/",
			input: []record.RefSample{
				{Ref: 1, T: 1000, V: 200},
			},
			result: []*metric_pb.Metric{
				DoubleGaugePoint(
					Labels(
						Label("a", "1"),
						Label("instance", "instance1"),
						Label("job", "job1"),
					),
					"test.otel.io/metric1",
					time.Unix(1, 0),
					200,
				),
			},
		},
		// Any counter metric with the _total suffix should be treated as normal if metadata
		// can be found for the original metric name.
		{
			name: "total not distribution",
			series: seriesMap{
				1: labels.FromStrings("job", "job1", "instance", "instance1", "a", "1", "__name__", "metric1_total"),
			},
			metadata: promtest.MetadataMap{
				"job1/instance1/metric1_total": &metadataEntry{Metric: "metric1_total", MetricType: textparse.MetricTypeCounter, ValueType: config.DOUBLE},
			},
			input: []record.RefSample{
				{Ref: 1, T: 2000, V: 5.5},
				{Ref: 1, T: 3000, V: 8},
			},
			result: []*metric_pb.Metric{
				DoubleCounterPoint(
					Labels(
						Label("a", "1"),
						Label("instance", "instance1"),
						Label("job", "job1"),
					),
					"metric1_total",
					time.Unix(2, 0),
					time.Unix(2, 0),
					0,
				),
				DoubleCounterPoint(
					Labels(
						Label("a", "1"),
						Label("instance", "instance1"),
						Label("job", "job1"),
					),
					"metric1_total",
					time.Unix(2, 0),
					time.Unix(3, 0),
					2.5,
				),
			},
		},
		// Any counter metric with the _total suffix should fail over to the metadata for
		// the metric with the _total suffix removed while reporting the metric with the
		// _total suffix removed in the metric name as well.
		{
			name: "only total distribution counter",
			series: seriesMap{
				1: labels.FromStrings("job", "job1", "instance", "instance1", "a", "1", "__name__", "metric1_total"),
			},
			metadata: promtest.MetadataMap{
				"job1/instance1/metric1": &metadataEntry{Metric: "metric1", MetricType: textparse.MetricTypeCounter, ValueType: config.DOUBLE},
			},
			input: []record.RefSample{
				{Ref: 1, T: 2000, V: 5.5},
				{Ref: 1, T: 3000, V: 8},
			},
			result: []*metric_pb.Metric{
				DoubleCounterPoint(
					Labels(
						Label("a", "1"),
						Label("instance", "instance1"),
						Label("job", "job1"),
					),
					"metric1",
					time.Unix(2, 0),
					time.Unix(2, 0),
					0,
				),
				DoubleCounterPoint(
					Labels(
						Label("a", "1"),
						Label("instance", "instance1"),
						Label("job", "job1"),
					),
					"metric1",
					time.Unix(2, 0),
					time.Unix(3, 0),
					2.5,
				),
			},
		},
		// Any non-counter metric with the _total suffix should fail over to the metadata
		// for the metric with the _total suffix removed while reporting the metric with
		// the original name.
		{
			name: "only total distribution gauge",
			series: seriesMap{
				1: labels.FromStrings("job", "job1", "instance", "instance1", "a", "1", "__name__", "metric1_total"),
			},
			metadata: promtest.MetadataMap{
				"job1/instance1/metric1": &metadataEntry{Metric: "metric1", MetricType: textparse.MetricTypeGauge, ValueType: config.DOUBLE},
			},
			input: []record.RefSample{
				{Ref: 1, T: 3000, V: 8},
			},
			result: []*metric_pb.Metric{
				DoubleGaugePoint(
					Labels(
						Label("a", "1"),
						Label("instance", "instance1"),
						Label("job", "job1"),
					),
					"metric1_total",
					time.Unix(3, 0),
					8,
				),
			},
		},
		// Samples with a NaN value should be dropped.
		{
<<<<<<< HEAD
			name: "sample with NaN",
=======
			name: "NaN value",
>>>>>>> 574413e9
			series: seriesMap{
				1: labels.FromStrings("job", "job1", "instance", "instance1", "__name__", "metric1_count"),
			},
			metadata: promtest.MetadataMap{
				"job1/instance1/metric1": &metadataEntry{Metric: "metric1_count", MetricType: textparse.MetricTypeSummary, ValueType: config.DOUBLE},
			},
			input: []record.RefSample{
				{Ref: 1, T: 4000, V: math.NaN()},
			},
			result: []*metric_pb.Metric{
				nil, // due to NaN
			},
		},
		// Samples with a NaN value and a cumulative
		{
<<<<<<< HEAD
			name: "sample with NaN 2",
=======
			name: "NaN and cumulative",
>>>>>>> 574413e9
			series: seriesMap{
				1: labels.FromStrings("job", "job1", "instance", "instance1", "__name__", "metric1"),
			},
			metadata: promtest.MetadataMap{
				"job1/instance1/metric1": &metadataEntry{Metric: "metric1", MetricType: textparse.MetricTypeCounter, ValueType: config.INT64},
			},
			input: []record.RefSample{
				// A first non-NaN sample is necessary to avoid false-positives, since the
				// first result will always be nil due to reset timestamp handling.
				{Ref: 1, T: 2000, V: 5},
				{Ref: 1, T: 4000, V: math.NaN()},
				{Ref: 1, T: 5000, V: 9},
			},
			result: []*metric_pb.Metric{
				IntCounterPoint(
					Labels(
						Label("instance", "instance1"),
						Label("job", "job1"),
					),
					"metric1",
					time.Unix(2, 0),
					time.Unix(2, 0),
					0,
				),
				nil, // due to NaN
				DoubleSummaryPoint(
					Labels(
						Label("instance", "instance1"),
						Label("job", "job1"),
					),
					"metric1",
					time.Unix(2, 0),
					time.Unix(5, 0),
					0,
					4,
				),
			},
		},
		// Gauge/Histogram metadata conflict
		{
			name: "gauge not histogram",
			series: seriesMap{
				1: labels.FromStrings("job", "job1", "instance", "instance1", "a", "1", "__name__", "metric1"),
			},
			metadata: promtest.MetadataMap{
				"job1/instance1/metric1": &metadataEntry{Metric: "metric1", MetricType: textparse.MetricTypeHistogram, ValueType: config.DOUBLE},
			},
			input: []record.RefSample{
				{Ref: 1, T: 2000, V: 5.5},
			},
			result: []*metric_pb.Metric{
				nil,
			},
			errors: []func(error) bool{
				isMissingHistogramMetadata,
			},
		},
		// Missing series ref
		{
			name:     "no series ref",
			series:   seriesMap{},
			metadata: promtest.MetadataMap{},
			input: []record.RefSample{
				{Ref: 1, T: 2000, V: 5.5},
			},
			result: []*metric_pb.Metric{
				nil,
			},
			errors: []func(error) bool{
				isNotFound,
			},
		},
	}
	ctx, cancel := context.WithCancel(context.Background())
	defer cancel()

	for _, c := range cases {
		t.Run(fmt.Sprintf("Test case %s", c.name),
			func(t *testing.T) {
				var s *metric_pb.Metric
				var result []*metric_pb.Metric

				testFailing := testFailingReporter{}
				series := newSeriesCache(nil, "", nil, nil, c.metadata, c.metricsPrefix, nil, testFailing)
				for ref, s := range c.series {
					series.set(ctx, ref, s, 0)
				}

				b := &sampleBuilder{series: series}

				for k := 0; len(c.input) > 0; k++ {
					var err error
					s, _, c.input, err = b.next(context.Background(), c.input)

					result = append(result, s)

					if c.errors == nil {
						require.NoError(t, err)
						continue
					}

					require.True(t, c.errors[k](err), "For %d %v", k, err)
				}

				if diff, equal := messagediff.PrettyDiff(c.result, result); !equal {
					t.Errorf("unexpected result:\n%v", diff)
				}

				if len(result) != len(c.result) {
					t.Errorf("mismatching count %d of received samples, want %d", len(result), len(c.result))
				}

				if c.failures == nil {
					c.failures = testFailingReporter{}
				}

				require.EqualValues(t, c.failures, testFailing)
			})
	}
}<|MERGE_RESOLUTION|>--- conflicted
+++ resolved
@@ -465,22 +465,7 @@
 				{Ref: 7, T: 1000, V: 3},
 			},
 			result: []*metric_pb.Metric{
-<<<<<<< HEAD
-				nil, // 0: dropped by reset handling.
 				DoubleSummaryPoint( // 1:
-=======
-				DoubleCounterPoint(
-					Labels(
-						Label("instance", "instance1"),
-						Label("job", "job1"),
-					),
-					"metric1_sum",
-					time.Unix(1, 0),
-					time.Unix(1, 0),
-					0,
-				),
-				DoubleCounterPoint(
->>>>>>> 574413e9
 					Labels(
 						Label("instance", "instance1"),
 						Label("job", "job1"),
@@ -503,32 +488,8 @@
 					"metric1",
 					time.Unix(1, 0),
 					time.Unix(2, 0),
-<<<<<<< HEAD
 					float64(123.4)-float64(55.1),
 					21-10,
-=======
-					2,
-				),
-				IntCounterPoint(
-					Labels(
-						Label("instance", "instance1"),
-						Label("job", "job1"),
-					),
-					"metric1_count",
-					time.Unix(3, 0),
-					time.Unix(3, 0),
-					0,
-				),
-				IntCounterPoint(
-					Labels(
-						Label("instance", "instance1"),
-						Label("job", "job1"),
-					),
-					"metric1_count",
-					time.Unix(3, 0),
-					time.Unix(3, int64(500*time.Millisecond)),
-					1,
->>>>>>> 574413e9
 				),
 				DoubleGaugePoint( // 4: not a summary
 					Labels(
@@ -793,11 +754,7 @@
 		},
 		// Samples with a NaN value should be dropped.
 		{
-<<<<<<< HEAD
-			name: "sample with NaN",
-=======
 			name: "NaN value",
->>>>>>> 574413e9
 			series: seriesMap{
 				1: labels.FromStrings("job", "job1", "instance", "instance1", "__name__", "metric1_count"),
 			},
@@ -813,11 +770,7 @@
 		},
 		// Samples with a NaN value and a cumulative
 		{
-<<<<<<< HEAD
-			name: "sample with NaN 2",
-=======
 			name: "NaN and cumulative",
->>>>>>> 574413e9
 			series: seriesMap{
 				1: labels.FromStrings("job", "job1", "instance", "instance1", "__name__", "metric1"),
 			},
