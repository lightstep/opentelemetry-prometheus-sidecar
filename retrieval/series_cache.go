/*
Copyright 2018 Google Inc.
Licensed under the Apache License, Version 2.0 (the "License");
you may not use this file except in compliance with the License.
You may obtain a copy of the License at
    http://www.apache.org/licenses/LICENSE-2.0
Unless required by applicable law or agreed to in writing, software
distributed under the License is distributed on an "AS IS" BASIS,
WITHOUT WARRANTIES OR CONDITIONS OF ANY KIND, either express or implied.
See the License for the specific language governing permissions and
limitations under the License.
*/

package retrieval

import (
	"context"
	"fmt"
	"sort"
	"sync"
	"time"

	"github.com/go-kit/kit/log"
	"github.com/go-kit/kit/log/level"
	sidecar "github.com/lightstep/opentelemetry-prometheus-sidecar"
	"github.com/lightstep/opentelemetry-prometheus-sidecar/config"
	"github.com/lightstep/opentelemetry-prometheus-sidecar/telemetry"
	"github.com/lightstep/opentelemetry-prometheus-sidecar/telemetry/doevery"
	"github.com/pkg/errors"
	"github.com/prometheus/prometheus/pkg/labels"
	"github.com/prometheus/prometheus/pkg/textparse"
	"github.com/prometheus/prometheus/tsdb/record"
	"github.com/prometheus/prometheus/tsdb/wal"
	"go.opentelemetry.io/otel/attribute"
	"go.opentelemetry.io/otel/metric"
)

// tsDesc has complete, proto-independent data about a metric data
// point.
type tsDesc struct {
	Name      string
	Labels    labels.Labels // Sorted
	Resource  labels.Labels // Sorted
	Kind      config.Kind
	ValueType config.ValueType
}

type seriesGetter interface {
	// Same interface as the standard map getter.
	get(ctx context.Context, ref uint64) (*seriesCacheEntry, error)

	// Get the reset timestamp and adjusted value for the input sample.
	// If false is returned, the sample should be skipped.
	getResetAdjusted(ref uint64, t int64, v float64) (int64, float64, bool)

	// Attempt to set the new most recent time range for the series with given hash.
	// Returns false if it failed, in which case the sample must be discarded.
	updateSampleInterval(hash uint64, start, end int64) bool
}

// seriesCache holds a mapping from series reference to label set.
// It can garbage collect obsolete entries based on the most recent WAL checkpoint.
// Implements seriesGetter.
type seriesCache struct {
	logger        log.Logger
	dir           string
	filters       [][]*labels.Matcher
	metaget       MetadataGetter
	metricsPrefix string
	extraLabels   labels.Labels
	renames       map[string]string

	// lastCheckpoint holds the index of the last checkpoint we garbage collected for.
	// We don't have to redo garbage collection until a higher checkpoint appears.
	lastCheckpoint int
	mtx            sync.Mutex
	// Map from series reference to various cached information about it.
	entries map[uint64]*seriesCacheEntry
	// Map from series hash to most recently written interval.
	intervals map[uint64]sampleInterval
<<<<<<< HEAD
	// Map for jobs where "instance" has been relabelled
	jobInstanceMap map[string]string
=======

	currentSeriesObs metric.Int64UpDownSumObserver
>>>>>>> fdfbda27
}

type seriesCacheEntry struct {

	// desc is non-nil for series with successful metadata an no
	// semantic conflicts.
	desc *tsDesc

	// metadata is what Prometheus knows about this series,
	// including the expected point kind.
	metadata *config.MetadataEntry

	// lset is a non-nil set of labels for series being exported.
	// This is nil for series that did not match the filter
	// expressions.
	lset labels.Labels

	suffix string
	hash   uint64

	// Whether the series has been reset/initialized yet. This is false only for
	// the first sample of a new series in the cache, which causes the initial
	// "reset". After that, it is always true.
	hasReset bool

	// The value and timestamp of the latest reset. The timestamp is when it
	// occurred, and the value is what it was reset to. resetValue will initially
	// be the value of the first sample, and then 0 for every subsequent reset.
	resetValue     float64
	resetTimestamp int64

	// Value of the most recent point seen for the time series. If a new value is
	// less than the previous, then the series has reset.
	previousValue float64

	// maxSegment indicates the maximum WAL segment index in which
	// the series was first logged.
	// By providing it as an upper bound, we can safely delete a series entry
	// if the reference no longer appears in a checkpoint with an index at or above
	// this segment index.
	// We don't require a precise number since the caller may not be able to provide
	// it when retrieving records through a buffered reader.
	maxSegment int

	// Last time we attempted to populate meta information about the series.
	lastLookup time.Time
}

var (
	seriesCacheLookupCounter = telemetry.NewCounter(
		"sidecar.metadata.lookups",
		"Number of Metric series lookups",
	)
	seriesCacheMissingResetCounter = telemetry.NewCounter(
		"sidecar.cumulative.missing_resets",
		"Number of Metric series resets that were missing start time, causing gaps a series",
	)

	errSeriesNotFound        = fmt.Errorf("series ref not found")
	errSeriesMissingMetadata = fmt.Errorf("series ref missing metadata")
)

func (e *seriesCacheEntry) populated() bool {
	return e.desc != nil
}

func (e *seriesCacheEntry) shouldTryLookup() bool {
	// We'll keep trying until populated.
	return !e.populated() && time.Since(e.lastLookup) > config.DefaultSeriesCacheLookupPeriod
}

func newSeriesCache(
	logger log.Logger,
	dir string,
	filters [][]*labels.Matcher,
	renames map[string]string,
	metaget MetadataGetter,
	metricsPrefix string,
	extraLabels labels.Labels,
	jobInstanceMap map[string]string,
) *seriesCache {
	if logger == nil {
		logger = log.NewNopLogger()
	}
<<<<<<< HEAD
	return &seriesCache{
		logger:         logger,
		dir:            dir,
		filters:        filters,
		metaget:        metaget,
		entries:        map[uint64]*seriesCacheEntry{},
		intervals:      map[uint64]sampleInterval{},
		metricsPrefix:  metricsPrefix,
		extraLabels:    extraLabels,
		renames:        renames,
		jobInstanceMap: jobInstanceMap,
=======
	sc := &seriesCache{
		logger:        logger,
		dir:           dir,
		filters:       filters,
		metaget:       metaget,
		entries:       map[uint64]*seriesCacheEntry{},
		intervals:     map[uint64]sampleInterval{},
		metricsPrefix: metricsPrefix,
		extraLabels:   extraLabels,
		renames:       renames,
>>>>>>> fdfbda27
	}

	sc.currentSeriesObs = sidecar.OTelMeterMust.NewInt64UpDownSumObserver(
		"sidecar.series.current",
		func(ctx context.Context, result metric.Int64ObserverResult) {
			sc.mtx.Lock()
			defer sc.mtx.Unlock()

			filtered, invalid, live := 0, 0, 0
			for _, ent := range sc.entries {
				if ent.lset == nil {
					filtered++
				} else if ent.populated() {
					live++
				} else {
					invalid++
				}
			}

			status := attribute.Key("status")

			result.Observe(int64(filtered), status.String("filtered"))
			result.Observe(int64(live), status.String("live"))
			result.Observe(int64(invalid), status.String("invalid"))
		},
		metric.WithDescription(
			"The current number of series in the series cache.",
		),
	)

	return sc
}

func (c *seriesCache) run(ctx context.Context) {
	tick := time.NewTicker(config.DefaultSeriesCacheGarbageCollectionPeriod)
	defer tick.Stop()

	for {
		select {
		case <-ctx.Done():
			return
		case <-tick.C:
			if err := c.garbageCollect(); err != nil {
				level.Error(c.logger).Log("msg", "garbage collection failed", "err", err)
			}
		}
	}
}

// garbageCollect drops obsolete cache entries based on the contents of the most
// recent checkpoint.
func (c *seriesCache) garbageCollect() error {
	cpDir, cpNum, err := wal.LastCheckpoint(c.dir)
	if errors.Cause(err) == record.ErrNotFound {
		return nil // Nothing to do.
	}
	if err != nil {
		return errors.Wrap(err, "find last checkpoint")
	}
	if cpNum <= c.lastCheckpoint {
		return nil
	}
	sr, err := wal.NewSegmentsReader(cpDir)
	if err != nil {
		return errors.Wrap(err, "open segments")
	}
	defer sr.Close()

	// Scan all series records in the checkpoint and build a set of existing
	// references.
	var (
		r      = wal.NewReader(sr)
		exists = map[uint64]struct{}{}
		dec    record.Decoder
		series []record.RefSeries
	)
	for r.Next() {
		rec := r.Record()
		if dec.Type(rec) != record.Series {
			continue
		}
		series, err = dec.Series(rec, series[:0])
		if err != nil {
			return errors.Wrap(err, "decode series")
		}
		for _, s := range series {
			exists[s.Ref] = struct{}{}
		}
	}
	if r.Err() != nil {
		return errors.Wrap(err, "read checkpoint records")
	}

	// We can cleanup series in our cache that were neither in the current checkpoint nor
	// defined in WAL segments after the checkpoint.
	// References are monotonic but may be inserted into the WAL out of order. Thus we
	// consider the highest possible segment a series was created in.
	c.mtx.Lock()
	defer c.mtx.Unlock()

	for ref, entry := range c.entries {
		if _, ok := exists[ref]; !ok && entry.maxSegment <= cpNum {
			delete(c.entries, ref)
		}
	}
	c.lastCheckpoint = cpNum
	return nil
}

func (c *seriesCache) get(ctx context.Context, ref uint64) (*seriesCacheEntry, error) {
	c.mtx.Lock()
	e, ok := c.entries[ref]
	c.mtx.Unlock()

	if !ok {
		return nil, errSeriesNotFound
	}

	if e.lset == nil {
		return nil, nil
	}

	if e.shouldTryLookup() {
		if err := c.lookup(ctx, ref); err != nil {
			return nil, err
		}
	}

	if !e.populated() {
		return nil, errSeriesMissingMetadata
	}

	return e, nil
}

// updateSampleInterval attempts to set the new most recent time range for the series with given hash.
// Returns false if it failed, in which case the sample must be discarded.
func (c *seriesCache) updateSampleInterval(hash uint64, start, end int64) bool {
	iv, ok := c.intervals[hash]
	if !ok || iv.accepts(start, end) {
		c.intervals[hash] = sampleInterval{start, end}
		return true
	}
	return false
}

type sampleInterval struct {
	start, end int64
}

func (si *sampleInterval) accepts(start, end int64) bool {
	return (start == si.start && end > si.end) || (start > si.start && start >= si.end)
}

// getResetAdjusted takes a sample for a referenced series and returns
// its reset timestamp and adjusted value.
// If the last return argument is false, the sample should be dropped.
func (c *seriesCache) getResetAdjusted(ref uint64, t int64, v float64) (int64, float64, bool) {
	c.mtx.Lock()
	e, ok := c.entries[ref]
	c.mtx.Unlock()
	if !ok {
		// Note: This is an improbable branch. Every code path
		// that reaches this point has already called get(), which
		// checks the same error condition.  If this could
		// really happen, we'd be counting dropped data incorrectly.
		doevery.TimePeriod(config.DefaultNoisyLogPeriod, func() {
			level.Warn(c.logger).Log(
				"msg", "timeseries missing ref",
				"ref", ref,
			)
		})
		return 0, 0, false
	}
	hasReset := e.hasReset
	e.hasReset = true
	if !hasReset {
		e.resetTimestamp = t
		e.resetValue = v
		e.previousValue = v
		// If we just initialized the reset timestamp, this sample should be skipped.
		// We don't know the window over which the current cumulative value was built up over.
		// The next sample for will be considered from this point onwards.

		seriesCacheMissingResetCounter.Add(context.Background(), 1, nil)
		return 0, 0, false
	}
	if v < e.previousValue {
		// If the value has dropped, there's been a reset.
		// If the series was reset, set the reset timestamp to be one millisecond
		// before the timestamp of the current sample.
		// We don't know the true reset time but this ensures the range is non-zero
		// while unlikely to conflict with any previous sample.
		e.resetValue = 0
		e.resetTimestamp = t - 1
	}
	e.previousValue = v
	return e.resetTimestamp, v - e.resetValue, true
}

// set the label set for the given reference.
// maxSegment indicates the the highest segment at which the series was possibly defined.
// lset cannot be empty, it must contain at least __name__, job, and instance labels.
func (c *seriesCache) set(ctx context.Context, ref uint64, lset labels.Labels, maxSegment int) error {
	exported := c.filters == nil || matchFilters(lset, c.filters)

	if !exported {
		// We can forget these labels forever, don't care b/c
		// they didn't match.  We'll keep this in our entries
		// map so that we can distinguish dropped points from
		// filtered points.
		lset = nil
	}

	c.mtx.Lock()
	c.entries[ref] = &seriesCacheEntry{
		maxSegment: maxSegment,
		lset:       lset,
	}
	c.mtx.Unlock()
	return c.lookup(ctx, ref)
}

<<<<<<< HEAD
func (c *seriesCache) jobInstanceKey(job string) string {
	if val, ok := c.jobInstanceMap[job]; ok {
		return val
	}
	return "instance"
}

func (c *seriesCache) refresh(ctx context.Context, ref uint64) error {
=======
func (c *seriesCache) lookup(ctx context.Context, ref uint64) (retErr error) {
	now := time.Now()
>>>>>>> fdfbda27
	c.mtx.Lock()
	entry := c.entries[ref]
	entry.lastLookup = now
	c.mtx.Unlock()

	if entry.lset == nil {
		// in which case the entry did not match the filters
		return nil
	}

	defer seriesCacheLookupCounter.Add(ctx, 1, &retErr)

	entryLabels := copyLabels(entry.lset)

	// Remove __name__ label.
	for i, l := range entryLabels {
		if l.Name == "__name__" {
			entryLabels = append(entryLabels[:i], entryLabels[i+1:]...)
			break
		}
	}

	var (
		metricName     = entry.lset.Get("__name__")
		baseMetricName string
		suffix         string
		job            = entry.lset.Get("job")
		instance       = entry.lset.Get(c.jobInstanceKey(job))
	)
	meta, err := c.metaget.Get(ctx, job, instance, metricName)
	if err != nil {
		return errors.Wrap(err, "get metadata")
	}

	if meta == nil {
		// The full name didn't turn anything up. Check again in case it's a summary,
		// histogram, or counter without the metric name suffix.
		var ok bool
		if baseMetricName, suffix, ok = stripComplexMetricSuffix(metricName); ok {
			meta, err = c.metaget.Get(ctx, job, instance, baseMetricName)
			if err != nil {
				return errors.Wrap(err, "get metadata")
			}
		}
		if meta == nil {
			doevery.TimePeriod(config.DefaultNoisyLogPeriod, func() {
				level.Warn(c.logger).Log(
					"msg", "metadata not found",
					"metric_name", metricName,
					"labels", fmt.Sprint(entry.lset),
				)
			})
			return nil
		}
	}
	// Handle label modifications for histograms early so we don't build the label map twice.
	// We have to remove the 'le' label which defines the bucket boundary.
	if meta.MetricType == textparse.MetricTypeHistogram {
		for i, l := range entryLabels {
			if l.Name == "le" {
				entryLabels = append(entryLabels[:i], entryLabels[i+1:]...)
				break
			}
		}
	}

	ts := tsDesc{
		Name:     c.getMetricName(c.metricsPrefix, metricName),
		Labels:   entryLabels,
		Resource: c.extraLabels,
	}
	sort.Sort(&ts.Labels)

	switch meta.MetricType {
	case textparse.MetricTypeCounter:
		ts.Kind = config.CUMULATIVE
		ts.ValueType = config.DOUBLE
		if meta.ValueType != 0 {
			ts.ValueType = meta.ValueType
		}
		if baseMetricName != "" && suffix == metricSuffixTotal {
			ts.Name = c.getMetricName(c.metricsPrefix, baseMetricName)
		}
	case textparse.MetricTypeGauge, textparse.MetricTypeUnknown:
		ts.Kind = config.GAUGE
		ts.ValueType = config.DOUBLE
		if meta.ValueType != 0 {
			ts.ValueType = meta.ValueType
		}
	case textparse.MetricTypeSummary:
		switch suffix {
		case metricSuffixSum:
			ts.Kind = config.CUMULATIVE
			ts.ValueType = config.DOUBLE
		case metricSuffixCount:
			ts.Kind = config.CUMULATIVE
			ts.ValueType = config.INT64
		case "": // Actual quantiles.
			ts.Kind = config.GAUGE
			ts.ValueType = config.DOUBLE
		default:
			// Note: this branch has been seen for a
			// _bucket suffix, indicating a mix of
			// histogram and summary conventions.
			return errors.Errorf("unexpected summary metric name suffix %q", suffix)
		}
	case textparse.MetricTypeHistogram:
		ts.Name = c.getMetricName(c.metricsPrefix, baseMetricName)
		ts.Kind = config.CUMULATIVE
		ts.ValueType = config.DISTRIBUTION
	default:
		return errors.Errorf("unexpected metric type %s", meta.MetricType)
	}

	entry.desc = &ts
	entry.metadata = meta
	entry.suffix = suffix
	entry.hash = hashSeries(ts)

	return nil
}

func (c *seriesCache) getMetricName(prefix, name string) string {
	if repl, ok := c.renames[name]; ok {
		name = repl
	}
	return getMetricName(prefix, name)
}

// matchFilters checks whether any of the supplied filters passes.
func matchFilters(lset labels.Labels, filters [][]*labels.Matcher) bool {
	for _, fs := range filters {
		if matchfilter(lset, fs) {
			return true
		}
	}
	return false
}

// matchfilter checks whether labels match a given list of label matchers.
// All matchers need to match for the function to return true.
func matchfilter(lset labels.Labels, filter []*labels.Matcher) bool {
	for _, matcher := range filter {
		if !matcher.Matches(lset.Get(matcher.Name)) {
			return false
		}
	}
	return true
}<|MERGE_RESOLUTION|>--- conflicted
+++ resolved
@@ -78,13 +78,10 @@
 	entries map[uint64]*seriesCacheEntry
 	// Map from series hash to most recently written interval.
 	intervals map[uint64]sampleInterval
-<<<<<<< HEAD
 	// Map for jobs where "instance" has been relabelled
 	jobInstanceMap map[string]string
-=======
 
 	currentSeriesObs metric.Int64UpDownSumObserver
->>>>>>> fdfbda27
 }
 
 type seriesCacheEntry struct {
@@ -169,19 +166,6 @@
 	if logger == nil {
 		logger = log.NewNopLogger()
 	}
-<<<<<<< HEAD
-	return &seriesCache{
-		logger:         logger,
-		dir:            dir,
-		filters:        filters,
-		metaget:        metaget,
-		entries:        map[uint64]*seriesCacheEntry{},
-		intervals:      map[uint64]sampleInterval{},
-		metricsPrefix:  metricsPrefix,
-		extraLabels:    extraLabels,
-		renames:        renames,
-		jobInstanceMap: jobInstanceMap,
-=======
 	sc := &seriesCache{
 		logger:        logger,
 		dir:           dir,
@@ -192,7 +176,7 @@
 		metricsPrefix: metricsPrefix,
 		extraLabels:   extraLabels,
 		renames:       renames,
->>>>>>> fdfbda27
+		jobInstanceMap: jobInstanceMap,
 	}
 
 	sc.currentSeriesObs = sidecar.OTelMeterMust.NewInt64UpDownSumObserver(
@@ -416,7 +400,6 @@
 	return c.lookup(ctx, ref)
 }
 
-<<<<<<< HEAD
 func (c *seriesCache) jobInstanceKey(job string) string {
 	if val, ok := c.jobInstanceMap[job]; ok {
 		return val
@@ -424,11 +407,8 @@
 	return "instance"
 }
 
-func (c *seriesCache) refresh(ctx context.Context, ref uint64) error {
-=======
 func (c *seriesCache) lookup(ctx context.Context, ref uint64) (retErr error) {
 	now := time.Now()
->>>>>>> fdfbda27
 	c.mtx.Lock()
 	entry := c.entries[ref]
 	entry.lastLookup = now
