/*
Copyright 2018 Google Inc.
Licensed under the Apache License, Version 2.0 (the "License");
you may not use this file except in compliance with the License.
You may obtain a copy of the License at
    http://www.apache.org/licenses/LICENSE-2.0
Unless required by applicable law or agreed to in writing, software
distributed under the License is distributed on an "AS IS" BASIS,
WITHOUT WARRANTIES OR CONDITIONS OF ANY KIND, either express or implied.
See the License for the specific language governing permissions and
limitations under the License.
*/

package retrieval

import (
	"bytes"
	"context"
	"io/ioutil"
	"os"
	"path/filepath"
	"strconv"
	"testing"
	"time"

	"github.com/go-kit/kit/log"
	"github.com/lightstep/opentelemetry-prometheus-sidecar/config"
	"github.com/lightstep/opentelemetry-prometheus-sidecar/internal/promtest"
	"github.com/lightstep/opentelemetry-prometheus-sidecar/telemetry"
	"github.com/prometheus/prometheus/pkg/labels"
	"github.com/prometheus/prometheus/pkg/textparse"
	"github.com/prometheus/prometheus/tsdb/record"
	"github.com/prometheus/prometheus/tsdb/wal"
	"github.com/stretchr/testify/require"
)

// This test primarily verifies the garbage collection logic of the cache.
// The getters are verified integrated into the sample builder in transform_test.go
func TestScrapeCache_GarbageCollect(t *testing.T) {
	dir, err := ioutil.TempDir("", "scrape_cache")
	if err != nil {
		t.Fatal(err)
	}
	defer os.RemoveAll(dir)

	// Initialize the series cache with "empty" target and metadata maps.
	// The series we use below have no job, instance, and __name__ labels set, which
	// will result in those empty lookup keys.
	logBuffer := &bytes.Buffer{}
	defer func() {
		if logBuffer.Len() > 0 {
			t.Log(logBuffer.String())
		}
	}()
	logger := log.NewLogfmtLogger(logBuffer)
	c := newSeriesCache(logger, dir, nil, nil,
		promtest.MetadataMap{"//": &config.MetadataEntry{MetricType: textparse.MetricTypeGauge, ValueType: config.DOUBLE}},
		"",
		labels.FromStrings(),
		nil,
	)
	ctx, cancel := context.WithCancel(context.Background())
	defer cancel()

	// Add the series to the cache. Normally, they would have been inserted during
	// tailing - either with the checkpoint index or a segment index at or below.
	c.set(ctx, 1, labels.FromStrings("a", "1"), 0)
	c.set(ctx, 2, labels.FromStrings("a", "2"), 5)
	c.set(ctx, 3, labels.FromStrings("a", "3"), 9)
	c.set(ctx, 4, labels.FromStrings("a", "4"), 10)
	c.set(ctx, 5, labels.FromStrings("a", "5"), 11)
	c.set(ctx, 6, labels.FromStrings("a", "6"), 12)
	c.set(ctx, 7, labels.FromStrings("a", "7"), 13)

	// We should be able to read them all.
	for i := 1; i <= 7; i++ {
		entry, err := c.get(ctx, uint64(i))
		if err != nil {
			t.Fatalf("unexpected error: %s", err)
		}
		if !labels.Equal(entry.lset, labels.FromStrings("a", strconv.Itoa(i))) {
			t.Fatalf("unexpected label set for ref %d: %s", i, entry.lset)
		}
	}

	// Create a checkpoint with index 10, in which some old series were dropped.
	cp10dir := filepath.Join(dir, "checkpoint.00010")
	{
		series := []record.RefSeries{
			{Ref: 3, Labels: labels.FromStrings("a", "3")},
			{Ref: 4, Labels: labels.FromStrings("a", "4")},
		}
		w, err := wal.New(nil, nil, cp10dir, false)
		if err != nil {
			t.Fatal(err)
		}
		var enc record.Encoder
		if err := w.Log(enc.Series(series, nil)); err != nil {
			t.Fatal(err)
		}
		if err := w.Close(); err != nil {
			t.Fatal(err)
		}
	}

	// Run garbage collection. Afterwards the first two series should be gone.
	// Put in a loop to verify that garbage collection is idempotent.
	for i := 0; i < 10; i++ {
		if err := c.garbageCollect(); err != nil {
			t.Fatal(err)
		}
		for i := 1; i < 2; i++ {
			if entry, err := c.get(ctx, uint64(i)); err != errSeriesNotFound {
				t.Fatalf("unexpected cache entry %d: %v", i, entry)
			}
		}
		// We should be able to read them all.
		for i := 3; i <= 7; i++ {
			entry, err := c.get(ctx, uint64(i))
			if err != nil {
				t.Fatalf("unexpected error: %s", err)
			}
			if !labels.Equal(entry.lset, labels.FromStrings("a", strconv.Itoa(i))) {
				t.Fatalf("unexpected label set for ref %d: %s", i, entry.lset)
			}
		}
	}

	// We create a higher checkpoint, which garbageCollect should detect on its next call.
	cp12dir := filepath.Join(dir, "checkpoint.00012")
	{
		series := []record.RefSeries{
			{Ref: 4, Labels: labels.FromStrings("a", "4")},
		}
		w, err := wal.New(nil, nil, cp12dir, false)
		if err != nil {
			t.Fatal(err)
		}
		var enc record.Encoder
		if err := w.Log(enc.Series(series, nil)); err != nil {
			t.Fatal(err)
		}
		if err := w.Close(); err != nil {
			t.Fatal(err)
		}
	}
	if err := os.RemoveAll(cp10dir); err != nil {
		t.Fatal(err)
	}
	if err := c.garbageCollect(); err != nil {
		t.Fatal(err)
	}
	//  Only series 4 and 7 should be left.
	for i := 1; i <= 7; i++ {
		if i != 4 && i != 7 {
			if _, err := c.get(ctx, uint64(i)); err != errSeriesNotFound {
				t.Fatalf("unexpected error: %s", err)
			}
			continue
		}
		entry, err := c.get(ctx, uint64(i))
		if err != nil {
			t.Fatalf("unexpected error: %s", err)
		}
		if !labels.Equal(entry.lset, labels.FromStrings("a", strconv.Itoa(i))) {
			t.Fatalf("unexpected label set for ref %d: %s", i, entry.lset)
		}
	}
}

func TestSeriesCache_Lookup(t *testing.T) {
	extraLabels := labels.FromStrings()
	metadataMap := promtest.MetadataMap{}
<<<<<<< HEAD
	logBuffer := &bytes.Buffer{}
	defer func() {
		if logBuffer.Len() > 0 {
			t.Log(logBuffer.String())
		}
	}()
	logger := log.NewLogfmtLogger(logBuffer)
	c := newSeriesCache(logger, "", nil, nil, metadataMap, "", extraLabels, nil)
=======
	c := newSeriesCache(telemetry.DefaultLogger(), "", nil, nil, metadataMap, "", extraLabels)
>>>>>>> fdfbda27

	ctx, cancel := context.WithCancel(context.Background())
	defer cancel()

	// Query unset reference.
	const refID = 1
	entry, err := c.get(ctx, refID)
	if err != errSeriesNotFound {
		t.Fatalf("unexpected error: %s", err)
	}
	if entry != nil {
		t.Fatalf("unexpected series entry found: %v", entry)
	}

	// Set a series but the config.
	if err := c.set(ctx, refID, labels.FromStrings("__name__", "metric1", "job", "job1", "instance", "inst1"), 5); err != nil {
		t.Fatalf("unexpected error: %s", err)
	}
	// We should still not receive anything.
	entry, err = c.get(ctx, refID)
	if err != errSeriesMissingMetadata {
		t.Fatalf("unexpected error: %s", err)
	}
	if entry != nil {
		t.Fatalf("unexpected series entry found: %v", entry)
	}

	// Populate the getters with data.
	extraLabels = labels.FromStrings("__resource_a", "resource2_a")
	metadataMap["job1/inst1/metric1"] = &config.MetadataEntry{Metric: "metric1", MetricType: textparse.MetricTypeGauge, ValueType: config.DOUBLE}

	// Hack the timestamp of the last update to be sufficiently in the past that a refresh
	// will be triggered.
	c.entries[refID].lastLookup = time.Now().Add(-2 * config.DefaultSeriesCacheLookupPeriod)

	// Now another get should trigger a refresh, which now finds data.
	entry, err = c.get(ctx, refID)
	if entry == nil || err != nil {
		t.Errorf("expected metadata but got none, error: %s", err)
	}
}

func TestSeriesCache_LookupMetadataNotFound(t *testing.T) {
	logBuffer := &bytes.Buffer{}
	defer func() {
		if logBuffer.Len() > 0 {
			t.Log(logBuffer.String())
		}
	}()
	logger := log.NewLogfmtLogger(logBuffer)
	extraLabels := labels.FromStrings("__resource_a", "resource2_a")
	metadataMap := promtest.MetadataMap{}
	c := newSeriesCache(logger, "", nil, nil, metadataMap, "", extraLabels, nil)

	ctx, cancel := context.WithCancel(context.Background())
	defer cancel()

	const refID = 1
	// Set will trigger a refresh.
	if err := c.set(ctx, refID, labels.FromStrings("__name__", "metric1", "job", "job1", "instance", "inst1"), 5); err != nil {
		t.Fatalf("unexpected error: %s", err)
	}

	// Get shouldn't find data because of the previous error.
	entry, err := c.get(ctx, refID)
	if err != errSeriesMissingMetadata {
		t.Fatalf("unexpected error: %s", err)
	}
	if entry != nil {
		t.Fatalf("unexpected series entry found: %v", entry)
	}
}

func TestSeriesCache_Filter(t *testing.T) {
	// Populate the getters with data.
	extraLabels := labels.FromStrings("__resource_a", "resource2_a")
	metadataMap := promtest.MetadataMap{
		"job1/inst1/metric1": &config.MetadataEntry{Metric: "metric1", MetricType: textparse.MetricTypeGauge, ValueType: config.DOUBLE},
	}
	logBuffer := &bytes.Buffer{}
	defer func() {
		if logBuffer.Len() > 0 {
			t.Log(logBuffer.String())
		}
	}()
	logger := log.NewLogfmtLogger(logBuffer)
	c := newSeriesCache(logger, "", [][]*labels.Matcher{
		{
			&labels.Matcher{Type: labels.MatchEqual, Name: "a", Value: "a1"},
			&labels.Matcher{Type: labels.MatchEqual, Name: "b", Value: "b1"},
		},
		{&labels.Matcher{Type: labels.MatchEqual, Name: "c", Value: "c1"}},
	}, nil, metadataMap, "", extraLabels, nil)

	ctx, cancel := context.WithCancel(context.Background())
	defer cancel()

	// Test that metrics that pass a single filterset do not get dropped.
	lsets := []labels.Labels{
		labels.FromStrings("__name__", "metric1", "job", "job1", "instance", "inst1", "a", "a1", "b", "b1"),
		labels.FromStrings("__name__", "metric1", "job", "job1", "instance", "inst1", "c", "c1"),
	}
	for idx, lset := range lsets {
		err := c.set(ctx, uint64(idx), lset, 1)
		if err != nil {
			t.Fatal(err)
		}
		if _, err := c.get(ctx, uint64(idx)); err != nil {
			t.Fatalf("metric not found: %s", err)
		}
	}
	// Test filtered metric.
	err := c.set(ctx, 100, labels.FromStrings("__name__", "metric1", "job", "job1", "instance", "inst1", "a", "a1", "b", "b2"), 1)
	if err != nil {
		t.Fatal(err)
	}
	if _, err := c.get(ctx, 100); err != nil {
		t.Fatalf("error retrieving metric: %s", err)
	}
}

func TestSeriesCache_Filter_Complex(t *testing.T) {
	// Populate the getters with data.
	extraLabels := labels.FromStrings("__resource_a", "resource2_a")
	metadataMap := promtest.MetadataMap{
		"job1/inst1/github_metric": &config.MetadataEntry{Metric: "github_metric", MetricType: textparse.MetricTypeGauge, ValueType: config.DOUBLE},
		"job1/inst1/slack_metric":  &config.MetadataEntry{Metric: "slack_metric", MetricType: textparse.MetricTypeGauge, ValueType: config.DOUBLE},
	}
	logBuffer := &bytes.Buffer{}
	defer func() {
		if logBuffer.Len() > 0 {
			t.Log(logBuffer.String())
		}
	}()
	mustNewMatcher := func(mt labels.MatchType, k, v string) *labels.Matcher {
		m, err := labels.NewMatcher(mt, k, v)
		require.NoError(t, err)
		return m
	}
	logger := log.NewLogfmtLogger(logBuffer)
	c := newSeriesCache(logger, "", [][]*labels.Matcher{
		{
			mustNewMatcher(labels.MatchRegexp, "__name__", "github.+"),
			mustNewMatcher(labels.MatchRegexp, "category", "issues.+"),
		},
	}, nil, metadataMap, "", extraLabels, nil)

	ctx, cancel := context.WithCancel(context.Background())
	defer cancel()

	// Test that all but one of these are dropped.
	lsets := []labels.Labels{
		labels.FromStrings("__name__", "github_metric", "job", "job1", "instance", "inst1", "category", "issues_xyz"),
		labels.FromStrings("__name__", "github_metric", "job", "job1", "instance", "inst1", "category", "pullrequests_xyz"),
		labels.FromStrings("__name__", "slack_metric", "job", "job1", "instance", "inst1", "category", "issues_xyz"),
	}
	// Only the 0th entry passes the filter.
	for idx, lset := range lsets {
		err := c.set(ctx, uint64(idx), lset, 1)
		require.NoError(t, err)

		entry, err := c.get(ctx, uint64(idx))

		if idx == 0 {
			require.True(t, err == nil && entry != nil, "Err %v", err)
		} else {
			require.True(t, err == nil && entry == nil, "Err %v", err)
		}
	}
}

func TestSeriesCache_RenameMetric(t *testing.T) {
	// Populate the getters with data.
	extraLabels := labels.FromStrings("__resource_a", "resource2_a")
	metadataMap := promtest.MetadataMap{
		"job1/inst1/metric1": &config.MetadataEntry{Metric: "metric1", MetricType: textparse.MetricTypeGauge, ValueType: config.DOUBLE},
		"job1/inst1/metric2": &config.MetadataEntry{Metric: "metric2", MetricType: textparse.MetricTypeGauge, ValueType: config.DOUBLE},
	}
	logBuffer := &bytes.Buffer{}
	defer func() {
		if logBuffer.Len() > 0 {
			t.Log(logBuffer.String())
		}
	}()
	logger := log.NewLogfmtLogger(logBuffer)
	c := newSeriesCache(logger, "", nil,
		map[string]string{"metric2": "metric3"},
		metadataMap, "", extraLabels, nil)

	ctx, cancel := context.WithCancel(context.Background())
	defer cancel()

	// Test base case of metric that's not renamed.
	err := c.set(ctx, 1, labels.FromStrings("__name__", "metric1", "job", "job1", "instance", "inst1"), 1)
	if err != nil {
		t.Fatal(err)
	}
	entry, err := c.get(ctx, 1)
	if err != nil {
		t.Fatalf("metric not found: %s", err)
	}
	if !labels.Equal(entry.lset, labels.FromStrings("__name__", "metric1", "job", "job1", "instance", "inst1")) {
		t.Fatalf("unexpected labels %q", entry.lset)
	}
	if want := getMetricName("", "metric1"); entry.desc.Name != want {
		t.Fatalf("want proto metric name %q but got %q", want, entry.desc.Name)
	}
	err = c.set(ctx, 2, labels.FromStrings("__name__", "metric2", "job", "job1", "instance", "inst1"), 1)
	if err != nil {
		t.Fatal(err)
	}
	entry, err = c.get(ctx, 2)
	if err != nil {
		t.Fatalf("metric not found: %s", err)
	}
	if want := getMetricName("", "metric3"); entry.desc.Name != want {
		t.Fatalf("want proto metric name %q but got %q", want, entry.desc.Name)
	}
}

func TestSeriesCache_Relabel(t *testing.T) {
	// Populate the getters with data.
	extraLabels := labels.FromStrings("__resource_a", "resource2_a")
	metadataMap := promtest.MetadataMap{
		"job1/inst1/metric1": &config.MetadataEntry{Metric: "metric1", MetricType: textparse.MetricTypeGauge, ValueType: config.DOUBLE},
		"job2/inst1/metric2": &config.MetadataEntry{Metric: "metric2", MetricType: textparse.MetricTypeGauge, ValueType: config.DOUBLE},
	}
	logBuffer := &bytes.Buffer{}
	defer func() {
		if logBuffer.Len() > 0 {
			t.Log(logBuffer.String())
		}
	}()
	logger := log.NewLogfmtLogger(logBuffer)
	c := newSeriesCache(logger, "", nil,
		map[string]string{"metric2": "metric3"},
		metadataMap, "", extraLabels, map[string]string{"job1": "other_instance_label"})

	ctx, cancel := context.WithCancel(context.Background())
	defer cancel()

	// Test base case of metric that's not renamed.
	err := c.set(ctx, 1, labels.FromStrings("__name__", "metric1", "job", "job1", "other_instance_label", "inst1"), 1)
	if err != nil {
		t.Fatal(err)
	}
	entry, ok, err := c.get(ctx, 1)
	if !ok || err != nil {
		t.Fatalf("metric not found: %s", err)
	}
	if !labels.Equal(entry.lset, labels.FromStrings("__name__", "metric1", "job", "job1", "other_instance_label", "inst1")) {
		t.Fatalf("unexpected labels %q", entry.lset)
	}
	if want := getMetricName("", "metric1"); entry.desc.Name != want {
		t.Fatalf("want proto metric name %q but got %q", want, entry.desc.Name)
	}
	err = c.set(ctx, 2, labels.FromStrings("__name__", "metric2", "job", "job2", "instance", "inst1"), 1)
	if err != nil {
		t.Fatal(err)
	}
	entry, ok, err = c.get(ctx, 2)
	if !ok || err != nil {
		t.Fatalf("metric not found: %s", err)
	}
	if want := getMetricName("", "metric3"); entry.desc.Name != want {
		t.Fatalf("want proto metric name %q but got %q", want, entry.desc.Name)
	}
}

func TestSeriesCache_ResetBehavior(t *testing.T) {
	// Test the fix in
	// https://github.com/Stackdriver/stackdriver-prometheus-sidecar/pull/263
	logBuffer := &bytes.Buffer{}
	defer func() {
		if logBuffer.Len() > 0 {
			t.Log(logBuffer.String())
		}
	}()
	logger := log.NewLogfmtLogger(logBuffer)
	extraLabels := labels.FromStrings("__resource_a", "resource2_a")
	metadataMap := promtest.MetadataMap{
		"job1/inst1/metric1": &config.MetadataEntry{Metric: "metric1", MetricType: textparse.MetricTypeGauge, ValueType: config.DOUBLE},
	}
	c := newSeriesCache(logger, "", nil, nil, metadataMap, "", extraLabels, nil)

	ctx, cancel := context.WithCancel(context.Background())
	defer cancel()

	const refID = 1

	if err := c.set(ctx, refID, labels.FromStrings("__name__", "metric1", "job", "job1", "instance", "inst1"), 5); err != nil {
		t.Fatalf("unexpected error: %s", err)
	}

	_, err := c.get(ctx, refID)
	require.NoError(t, err)

	type kase struct {
		ts         int64
		value      float64
		reset      int64
		cumulative float64
		ok         bool
	}

	const pad = 1

	// Simulate two resets.
	for i, k := range []kase{
		{1, 10, 1, 0, false},
		{2, 20, 1, 10, true},
		{3, 30, 1, 20, true},
		{4, 40, 1, 30, true},

		{5, 5, 5 - pad, 5, true},
		{6, 10, 5 - pad, 10, true},
		{7, 15, 5 - pad, 15, true},

		{8, 0, 8 - pad, 0, true},
		{9, 10, 8 - pad, 10, true},
	} {
		ts, val, ok := c.getResetAdjusted(refID, k.ts, k.value)

		require.Equal(t, k.ok, ok, "%d", i)

		if !ok {
			continue
		}
		require.Equal(t, k.reset, ts, "%d", i)
		require.Equal(t, k.cumulative, val, "%d", i)
	}
}<|MERGE_RESOLUTION|>--- conflicted
+++ resolved
@@ -171,18 +171,7 @@
 func TestSeriesCache_Lookup(t *testing.T) {
 	extraLabels := labels.FromStrings()
 	metadataMap := promtest.MetadataMap{}
-<<<<<<< HEAD
-	logBuffer := &bytes.Buffer{}
-	defer func() {
-		if logBuffer.Len() > 0 {
-			t.Log(logBuffer.String())
-		}
-	}()
-	logger := log.NewLogfmtLogger(logBuffer)
-	c := newSeriesCache(logger, "", nil, nil, metadataMap, "", extraLabels, nil)
-=======
-	c := newSeriesCache(telemetry.DefaultLogger(), "", nil, nil, metadataMap, "", extraLabels)
->>>>>>> fdfbda27
+	c := newSeriesCache(telemetry.DefaultLogger(), "", nil, nil, metadataMap, "", extraLabels, nil)
 
 	ctx, cancel := context.WithCancel(context.Background())
 	defer cancel()
