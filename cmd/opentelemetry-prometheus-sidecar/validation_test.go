--- conflicted
+++ resolved
@@ -202,17 +202,10 @@
 				attrs := point.(*otlpmetrics.NumberDataPoint).Attributes
 
 				var reason, mname string
-<<<<<<< HEAD
 				for _, attr := range attrs {
 					switch attribute.Key(attr.Key) {
-					case common.DroppedKeyReason:
+					case common.ReasonKey:
 						reason = attr.Value.Value.(*otlpcommon.AnyValue_StringValue).StringValue
-=======
-				for _, label := range labels {
-					switch attribute.Key(label.Key) {
-					case common.ReasonKey:
-						reason = label.Value
->>>>>>> b8afea44
 					case common.MetricNameKey:
 						mname = attr.Value.Value.(*otlpcommon.AnyValue_StringValue).StringValue
 					}
