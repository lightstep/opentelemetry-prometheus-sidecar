--- conflicted
+++ resolved
@@ -104,12 +104,6 @@
 
 	telemetry.StaticSetup(logger)
 
-<<<<<<< HEAD
-	isSupervisor := !cfg.DisableSupervisor && os.Getenv(supervisorEnv) == ""
-
-	if cfg.Diagnostics.Endpoint != "" {
-		endpoint, _ := url.Parse(cfg.Diagnostics.Endpoint)
-=======
 	// Determine the diagnostics configuration.
 	diagConfig := cfg.Diagnostics
 
@@ -117,9 +111,10 @@
 		diagConfig = cfg.Destination
 	}
 
+	isSupervisor := !cfg.DisableSupervisor && os.Getenv(supervisorEnv) == ""
+
 	if diagConfig.Endpoint != "" {
 		endpoint, _ := url.Parse(diagConfig.Endpoint)
->>>>>>> 96ecf1c0
 		hostport := endpoint.Hostname()
 		if len(endpoint.Port()) > 0 {
 			hostport = net.JoinHostPort(hostport, endpoint.Port())
@@ -130,8 +125,8 @@
 
 		// Set a service.name resource if none is set.
 		const serviceNameKey = "service.name"
-<<<<<<< HEAD
-		svcName := cfg.Diagnostics.Attributes[serviceNameKey]
+
+		svcName := diagConfig.Attributes[serviceNameKey]
 		if svcName == "" {
 			svcName = "opentelemetry-prometheus-sidecar"
 		}
@@ -140,33 +135,21 @@
 			// Disable metrics in the supervisor
 			metricsHostport = ""
 			svcName = svcName + "-supervisor"
-=======
-		if _, ok := diagConfig.Attributes[serviceNameKey]; !ok {
-			diagConfig.Attributes[serviceNameKey] = "opentelemetry-prometheus-sidecar"
->>>>>>> 96ecf1c0
-		}
-
-		cfg.Diagnostics.Attributes[serviceNameKey] = svcName
+		}
+
+		diagConfig.Attributes[serviceNameKey] = svcName
 
 		// TODO: Configure metric reporting interval, trace batching interval,
 		// currently there is no such setting.
 		defer telemetry.ConfigureOpentelemetry(
 			telemetry.WithLogger(logger),
-<<<<<<< HEAD
 			telemetry.WithSpanExporterEndpoint(hostport),
 			telemetry.WithSpanExporterInsecure(insecure),
 			telemetry.WithMetricsExporterEndpoint(metricsHostport),
 			telemetry.WithMetricsExporterInsecure(insecure),
-			telemetry.WithHeaders(cfg.Diagnostics.Headers),
-			telemetry.WithResourceAttributes(cfg.Diagnostics.Attributes),
-			telemetry.WithExportTimeout(cfg.Diagnostics.Timeout.Duration),
-=======
-			telemetry.WithExporterEndpoint(hostport),
-			telemetry.WithExporterInsecure(endpoint.Scheme == "http"),
 			telemetry.WithHeaders(diagConfig.Headers),
 			telemetry.WithResourceAttributes(diagConfig.Attributes),
 			telemetry.WithExportTimeout(diagConfig.Timeout.Duration),
->>>>>>> 96ecf1c0
 			telemetry.WithMetricReportingPeriod(telemetry.DefaultReportingPeriod),
 		).Shutdown(context.Background())
 	}
