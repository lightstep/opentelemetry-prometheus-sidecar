--- conflicted
+++ resolved
@@ -173,12 +173,6 @@
 		FailingReporter:  scfg.FailingReporter,
 	})
 
-	// Test for Prometheus and Outbound dependencies before starting.
-	if err := selfTest(ctx, scfg); err != nil {
-		level.Error(scfg.Logger).Log("msg", "selftest failed, not starting", "err", err)
-		return false
-	}
-
 	telem := internal.StartTelemetry(
 		scfg,
 		"opentelemetry-prometheus-sidecar",
@@ -212,8 +206,6 @@
 
 	logStartup(scfg)
 
-<<<<<<< HEAD
-=======
 	// Test for Prometheus and Outbound dependencies before starting.
 	if err := selfTest(ctx, scfg); err != nil {
 		level.Error(scfg.Logger).Log("msg", "selftest failed, not starting", "err", err)
@@ -242,7 +234,6 @@
 		}
 	}
 
->>>>>>> 7793116e
 	level.Debug(scfg.Logger).Log("msg", "entering run state")
 	healthChecker.SetRunning()
 
