--- conflicted
+++ resolved
@@ -94,18 +94,6 @@
 	isSupervisor := !cfg.DisableSupervisor && os.Getenv(supervisorEnv) == ""
 
 	scfg := internal.SidecarConfig{
-<<<<<<< HEAD
-		nil,
-		nil,
-		// Configure logging and diagnostics.
-		internal.NewLogger(cfg, isSupervisor),
-		// Unique identifer for this process.
-		uuid.New().String(),
-		[][]*labels.Matcher{},
-		metricRenames,
-		nil,
-		cfg,
-=======
 		ClientFactory: nil,
 		Monitor:       nil,
 		// Configure logging and diagnostics.
@@ -116,7 +104,6 @@
 		MetricRenames: metricRenames,
 		MetadataCache: nil,
 		MainConfig:    cfg,
->>>>>>> 2bccd9bb
 	}
 
 	telemetry.StaticSetup(scfg.Logger)
@@ -124,13 +111,7 @@
 	telem := internal.StartTelemetry(
 		scfg,
 		"opentelemetry-prometheus-sidecar",
-<<<<<<< HEAD
-		scfg.InstanceId,
 		isSupervisor,
-		scfg.Logger,
-=======
-		isSupervisor,
->>>>>>> 2bccd9bb
 	)
 	if telem != nil {
 		defer telem.Shutdown(context.Background())
@@ -146,11 +127,7 @@
 	defer cancelMain()
 
 	healthChecker := health.NewChecker(
-<<<<<<< HEAD
-		telem.Controller, cfg.Admin.HealthCheckPeriod.Duration, scfg.Logger, cfg.Admin.HealthCheckThresholdRatio,
-=======
 		telem.Controller, scfg.Admin.HealthCheckPeriod.Duration, scfg.Logger, scfg.Admin.HealthCheckThresholdRatio,
->>>>>>> 2bccd9bb
 	)
 
 	httpClient := &http.Client{
@@ -158,11 +135,7 @@
 		// Transport: otelhttp.NewTransport(http.DefaultTransport),
 	}
 
-<<<<<<< HEAD
-	scfg.Filters, err = parseFilters(scfg.Logger, cfg.Filters)
-=======
 	scfg.Matchers, err = parseFilters(scfg.Filters)
->>>>>>> 2bccd9bb
 	if err != nil {
 		level.Error(scfg.Logger).Log("msg", "error parsing --filter", "err", err)
 		return false
@@ -192,16 +165,7 @@
 		return false
 	}
 
-<<<<<<< HEAD
 	tailer, err := internal.NewTailer(ctx, scfg)
-=======
-	tailer, err := tail.Tail(
-		ctx,
-		log.With(scfg.Logger, "component", "wal_reader"),
-		scfg.Prometheus.WAL,
-		scfg.Monitor,
-	)
->>>>>>> 2bccd9bb
 	if err != nil {
 		level.Error(scfg.Logger).Log("msg", "tailing WAL failed", "err", err)
 		return false
@@ -222,31 +186,11 @@
 		FailingSet:       failingSet,
 	})
 
-<<<<<<< HEAD
-=======
-	queueManager, err := otlp.NewQueueManager(
-		log.With(scfg.Logger, "component", "queue_manager"),
-		scfg.QueueConfig(),
-		scfg.Destination.Timeout.Duration,
-		scfg.ClientFactory,
-		tailer,
-		retrieval.LabelsToResource(createPrimaryDestinationResourceLabels(scfg)),
-	)
-	if err != nil {
-		level.Error(scfg.Logger).Log("msg", "creating queue manager failed", "err", err)
-		return false
-	}
-
->>>>>>> 2bccd9bb
 	// Start the admin server.
 	go func() {
 		defer cancelMain()
 
-<<<<<<< HEAD
-		server := newAdminServer(healthChecker, cfg.Admin, scfg.Logger)
-=======
 		server := newAdminServer(healthChecker, scfg.Admin, scfg.Logger)
->>>>>>> 2bccd9bb
 
 		go func() {
 			level.Debug(scfg.Logger).Log("msg", "starting admin server")
@@ -272,69 +216,8 @@
 	level.Debug(scfg.Logger).Log("msg", "entering run state")
 	healthChecker.SetRunning()
 
-<<<<<<< HEAD
 	if err = internal.StartComponents(ctx, scfg, tailer, startOffset); err != nil {
 		cancelMain()
-=======
-	prometheusReader := retrieval.NewPrometheusReader(
-		log.With(scfg.Logger, "component", "prom_wal"),
-		scfg.Prometheus.WAL,
-		tailer,
-		scfg.Matchers,
-		metricRenames,
-		scfg.MetadataCache,
-		queueManager,
-		scfg.OpenTelemetry.MetricsPrefix,
-		scfg.Prometheus.MaxPointAge.Duration,
-		scfg.Monitor.GetScrapeConfig(),
-	)
-
-	// Run two inter-depdendent components:
-	// (1) Prometheus reader
-	// (2) Queue manager
-	// TODO: Replace this with x/sync/errgroup
-	var g run.Group
-	{
-		g.Add(
-			func() error {
-				level.Info(scfg.Logger).Log("msg", "starting Prometheus reader", "segment", startOffset/wal.DefaultSegmentSize)
-				return runReader(ctx, prometheusReader, scfg.Prometheus.WAL, startOffset, config.DefaultMaxRetrySkipSegments)
-			},
-			func(err error) {
-				// Prometheus reader needs to be stopped before closing the TSDB
-				// so that it doesn't try to write samples to a closed storage.
-				// See the use of `stopCh` below to explain how this works.
-				level.Info(scfg.Logger).Log("msg", "stopping Prometheus reader")
-				cancelMain()
-			},
-		)
-	}
-	{
-		stopCh := make(chan struct{})
-		g.Add(
-			func() error {
-				if err := queueManager.Start(); err != nil {
-					return err
-				}
-				level.Info(scfg.Logger).Log("msg", "starting OpenTelemetry writer")
-				<-stopCh
-				return nil
-			},
-			func(err error) {
-				if err := queueManager.Stop(); err != nil {
-					level.Error(scfg.Logger).Log(
-						"msg", "stopping OpenTelemetry writer",
-						"err", err,
-					)
-				}
-				close(stopCh)
-			},
-		)
-	}
-	if err := g.Run(); err != nil {
-		level.Error(scfg.Logger).Log("msg", "run loop error", "err", err)
-		return false
->>>>>>> 2bccd9bb
 	}
 
 	// SIGTERM causes graceful shutdown.
@@ -365,22 +248,6 @@
 	return matchers, nil
 }
 
-<<<<<<< HEAD
-=======
-// createPrimaryDestinationResourceLabels returns the OTLP resources
-// to use for the primary destination.
-func createPrimaryDestinationResourceLabels(scfg internal.SidecarConfig) labels.Labels {
-	// Note: there is minor benefit in including an external label
-	// to indicate the process ID here.  See
-	// https://github.com/lightstep/opentelemetry-prometheus-sidecar/issues/44
-	// Until resources are serialized once per request, leave this
-	// commented out (and a test in e2e_test.go):
-	// extraLabels[externalLabelPrefix+string(semconv.ServiceInstanceIDKey)]
-	// = svcInstanceId
-	return labels.FromMap(scfg.Destination.Attributes)
-}
-
->>>>>>> 2bccd9bb
 func selfTest(ctx context.Context, scfg internal.SidecarConfig) error {
 	client := scfg.ClientFactory.New()
 
