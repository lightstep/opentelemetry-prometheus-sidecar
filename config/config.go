--- conflicted
+++ resolved
@@ -192,23 +192,14 @@
 	Endpoint    string         `json:"endpoint"`
 	WAL         string         `json:"wal"`
 	MaxPointAge DurationConfig `json:"max_point_age"`
-<<<<<<< HEAD
-=======
-	MinShards   int            `json:"min_shards"`
-	MaxShards   int            `json:"max_shards"`
->>>>>>> c1423e5c
 }
 
 type OTelConfig struct {
 	MaxBytesPerRequest int    `json:"max_bytes_per_request"`
 	MetricsPrefix      string `json:"metrics_prefix"`
-<<<<<<< HEAD
-
-	MinShards int `json:"min_shards"`
-	MaxShards int `json:"max_shards"`
-=======
+	MinShards          int    `json:"min_shards"`
+	MaxShards          int    `json:"max_shards"`
 	QueueSize          int    `json:"queue_size"`
->>>>>>> c1423e5c
 }
 
 type AdminConfig struct {
@@ -266,20 +257,12 @@
 			WAL:         DefaultWALDirectory,
 			Endpoint:    DefaultPrometheusEndpoint,
 			MaxPointAge: DurationConfig{DefaultMaxPointAge},
-<<<<<<< HEAD
 		},
 		OpenTelemetry: OTelConfig{
 			MaxBytesPerRequest: DefaultMaxBytesPerRequest,
 			MinShards:          DefaultMinShards,
 			MaxShards:          DefaultMaxShards,
-=======
-			MinShards:   DefaultMinShards,
-			MaxShards:   DefaultMaxShards,
-		},
-		OpenTelemetry: OTelConfig{
-			MaxBytesPerRequest: DefaultMaxBytesPerRequest,
 			QueueSize:          DefaultQueueSize,
->>>>>>> c1423e5c
 		},
 		Admin: AdminConfig{
 			Port:                      DefaultAdminPort,
