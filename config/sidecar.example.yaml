--- conflicted
+++ resolved
@@ -46,15 +46,6 @@
   # Max number of shards, i.e. amount of concurrency
   max_shards: 200
 
-<<<<<<< HEAD
-=======
-# OpenTelemetry settings:
-opentelemetry:
-
-# Send at most this number of timeseries per request
-  max_bytes_per_request: 1500
-
->>>>>>> c1423e5c
   # Metrics prefix is prepended to all exported metric names:
   metrics_prefix: prefix.
 
