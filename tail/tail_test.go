// Copyright 2018 Google LLC
//
// Licensed under the Apache License, Version 2.0 (the "License");
// you may not use this file except in compliance with the License.
// You may obtain a copy of the License at
//
//     https://www.apache.org/licenses/LICENSE-2.0
//
// Unless required by applicable law or agreed to in writing, software
// distributed under the License is distributed on an "AS IS" BASIS,
// WITHOUT WARRANTIES OR CONDITIONS OF ANY KIND, either express or implied.
// See the License for the specific language governing permissions and
// limitations under the License.

package tail

import (
	"bytes"
	"context"
	"fmt"
	"io/ioutil"
	"math/rand"
	"os"
	"path"
	"sync"
	"sync/atomic"
	"testing"
	"time"

	"github.com/lightstep/opentelemetry-prometheus-sidecar/config"
	"github.com/lightstep/opentelemetry-prometheus-sidecar/internal/promtest"
	"github.com/lightstep/opentelemetry-prometheus-sidecar/telemetry"
	"github.com/pkg/errors"
	"github.com/prometheus/prometheus/tsdb/wal"
	"github.com/stretchr/testify/assert"
	"github.com/stretchr/testify/require"
)

func TestOpenSegment(t *testing.T) {
	dir, err := ioutil.TempDir("", "test_open_segment")
	if err != nil {
		t.Fatal(err)
	}
	defer os.RemoveAll(dir)

	require.NoError(t, ioutil.WriteFile(path.Join(dir, "000000000000000000000nonsense"), []byte("bad"), 0777))

	for i := 0; i < 10; i++ {
		require.NoError(t, ioutil.WriteFile(path.Join(dir, fmt.Sprint("000000000000000000000", i)), []byte(fmt.Sprint(i)), 0777))
	}
	for i := 19; i >= 10; i-- {
		require.NoError(t, ioutil.WriteFile(path.Join(dir, fmt.Sprint("000000000000000000000", i)), []byte(fmt.Sprint(i)), 0777))
	}

	for i := 0; i < 20; i++ {
		rc, err := openSegment(dir, i)
		require.NoError(t, err)
		body, err := ioutil.ReadAll(rc)
		require.NoError(t, err)
		require.Equal(t, fmt.Sprint(i), string(body))
		require.NoError(t, rc.Close())
	}
}

func TestCorruption(t *testing.T) {
	dir := "./testdata/corruption"
	ctx, cancel := context.WithCancel(context.Background())

	prom := promtest.NewFakePrometheus()

<<<<<<< HEAD
	rc, err := Tail(ctx, telemetry.DefaultLogger(), dir, prom.URL, -1)
=======
	rc, err := Tail(ctx, telemetry.DefaultLogger(), dir, prom.ReadyConfig())
>>>>>>> 3bbc1f0c
	if err != nil {
		t.Fatal(err)
	}
	defer rc.Close()
	wr := wal.NewReader(rc)
	var read [][]byte
	for len(read) < 1 && wr.Next() {
		read = append(read, append([]byte(nil), wr.Record()...))
	}
	if wr.Err() == nil {
		t.Fatal(errors.New("expected corruption error"))
	}

	assert.Contains(t, wr.Err().Error(), "corruption after")

	go func() {
		time.Sleep(time.Second)
		cancel()
	}()
	if wr.Next() {
		t.Fatal("read unexpected record")
	}
	if wr.Err() == nil {
		t.Fatal(errors.New("expected EOF error"))
	}
	assert.Contains(t, wr.Err().Error(), "unexpected EOF")
}

func TestInvalidSegment(t *testing.T) {
	dir := "./testdata/invalid-segment"
	ctx, cancel := context.WithCancel(context.Background())

	prom := promtest.NewFakePrometheus()
	prom.SetSegment(2)

<<<<<<< HEAD
	rc, err := Tail(ctx, telemetry.DefaultLogger(), dir, prom.URL, -1)
=======
	rc, err := Tail(ctx, telemetry.DefaultLogger(), dir, prom.ReadyConfig())
>>>>>>> 3bbc1f0c
	if err != nil {
		t.Fatal(err)
	}
	defer rc.Close()
	wr := wal.NewReader(rc)

	var wg sync.WaitGroup
	wg.Add(1)

	var read [][]byte
	for len(read) < 1 && wr.Next() {
		read = append(read, append([]byte(nil), wr.Record()...))
	}

	go func() {
		time.Sleep(time.Second)
		cancel()
	}()
	if wr.Next() {
		t.Fatal("read unexpected record")
	}
	if wr.Err() == nil {
		t.Fatal(errors.New("expected segment transition error"))
	}
	assert.Contains(t, wr.Err().Error(), "read first header byte: truncated WAL segment")
}

func TestTailFuzz(t *testing.T) {
	dir, err := ioutil.TempDir("", "test_tail")
	if err != nil {
		t.Fatal(err)
	}
	defer os.RemoveAll(dir)
	ctx, cancel := context.WithCancel(context.Background())

	prom := promtest.NewFakePrometheus()

<<<<<<< HEAD
	rc, err := Tail(ctx, telemetry.DefaultLogger(), dir, prom.URL, -1)
=======
	rc, err := Tail(ctx, telemetry.DefaultLogger(), dir, prom.ReadyConfig())
>>>>>>> 3bbc1f0c
	if err != nil {
		t.Fatal(err)
	}
	defer rc.Close()

	var wg sync.WaitGroup
	wg.Add(2)

	const segmentSize = 2 * 1024 * 1024

	w, err := wal.NewSize(nil, nil, dir, segmentSize, false)
	if err != nil {
		t.Fatal(err)
	}
	defer w.Close()

	var written [][]byte
	var read [][]byte

	// Start background writer.
	const count = 50000
	var asyncErr atomic.Value
	go func() {
		defer wg.Done()
		for i := 0; i < count; i++ {
			if i%100 == 0 {
				time.Sleep(time.Duration(rand.Intn(10 * int(time.Millisecond))))
			}
			rec := make([]byte, rand.Intn(5337))
			if _, err := rand.Read(rec); err != nil {
				asyncErr.Store(err)
				break
			}
			if err := w.Log(rec); err != nil {
				asyncErr.Store(err)
				break
			}

			written = append(written, rec)
		}
	}()

	// Asynchronously udate the segment number in order for the
	// Tail reader to make progress, since we are testing a real
	// WAL with a fake Prometheus.
	stopCh := make(chan struct{})
	go func() {
		defer wg.Done()
		ticker := time.NewTicker(time.Second)
		defer ticker.Stop()

		for {
			select {
			case <-stopCh:
				return
			case <-ticker.C:
				ss, err := listSegments(dir)
				require.NoError(t, err)
				if len(ss) > 0 {
					prom.SetSegment(ss[len(ss)-1].index)
				}
			}
		}
	}()

	wr := wal.NewReader(rc)

	// Expect `count` records; read them all, if possible. The test will
	// time out if fewer records show up.
	for len(read) < count && asyncErr.Load() == nil && wr.Next() {
		read = append(read, append([]byte(nil), wr.Record()...))
	}
	if wr.Err() != nil {
		t.Fatal(wr.Err())
	}
	close(stopCh)
	wg.Wait()
	if err := asyncErr.Load(); err != nil {
		t.Fatal("async error: ", err)
	}
	if len(written) != len(read) {
		t.Fatal("didn't read all records: ", len(written), "!=", len(read))
	}
	for i, r := range read {
		if !bytes.Equal(r, written[i]) {
			t.Fatalf("record %d doesn't match", i)
		}
	}
	// Attempt to read one more record, but expect no more records.
	// Give the reader a chance to run for a while, then cancel its
	// context so the test doesn't time out.
	go func() {
		time.Sleep(time.Second)
		cancel()
	}()
	// It's safe to call Next() again. The last invocation must have returned `true`,
	// or else the comparison between `read` and `written` above will fail and cause
	// the test to end early.
	if wr.Next() {
		t.Fatal("read unexpected record")
	}
	if wr.Err() != nil {
		t.Fatal(wr.Err())
	}
}

func TestSlowFsync(t *testing.T) {
	dir, err := ioutil.TempDir("", "test_tail")
	if err != nil {
		t.Fatal(err)
	}
	defer os.RemoveAll(dir)
	ctx, cancel := context.WithCancel(context.Background())
	defer cancel()

	prom := promtest.NewFakePrometheus()

	const (
		segmentSize = 2 * 1024 * 1024
		recSize     = 1024 * 1024
	)

	rec := make([]byte, recSize)

	w, err := wal.NewSize(nil, nil, dir, segmentSize, false)
	if err != nil {
		t.Fatal(err)
	}
	defer w.Close()

	w.Log(rec)

<<<<<<< HEAD
	rc, err := Tail(ctx, telemetry.DefaultLogger(), dir, prom.URL, -1)
=======
	rc, err := Tail(ctx, telemetry.DefaultLogger(), dir, prom.ReadyConfig())
>>>>>>> 3bbc1f0c
	if err != nil {
		t.Fatal(err)
	}
	defer rc.Close()
	wr := wal.NewReader(rc)

	// Read one record.
	require.True(t, wr.Next())
	require.Equal(t, recSize, len(wr.Record()))

	// The next record will start a new segment, but set
	// Prometheus unready first.
	prom.SetReady(false)

	go func() {
		time.Sleep(config.DefaultHealthCheckTimeout)
		prom.SetReady(true)
		w.Log(rec)
		time.Sleep(config.DefaultHealthCheckTimeout)
		prom.SetSegment(1)
	}()

	// Reading this second record has to wait for both readiness
	// and the updated segment.
	require.True(t, wr.Next())
	require.Equal(t, recSize, len(wr.Record()))
}

func TestCorruptSegment(t *testing.T) {
	dir, err := ioutil.TempDir("", "test_tail")
	if err != nil {
		t.Fatal(err)
	}
	ctx, cancel := context.WithCancel(context.Background())
	os.Mkdir(path.Join(dir, "checkpoint.00004043"), 0777)
	defer os.RemoveAll(dir)

	require.NoError(t, ioutil.WriteFile(path.Join(dir, "checkpoint.00004043/000000000000000000000"), []byte("1"), 0777))

	defer cancel()

	prom := promtest.NewFakePrometheus()

	const (
		segmentSize = 2 * 1024 * 1024
		recSize     = 1024 * 1024
	)

	rec := make([]byte, recSize)

	w, err := wal.NewSize(nil, nil, dir, segmentSize, false)
	if err != nil {
		t.Fatal(err)
	}
	defer w.Close()

	w.Log(rec)

	rc, err := Tail(ctx, telemetry.DefaultLogger(), dir, prom.URL, 4044)
	require.Nil(t, err)
	require.Equal(t, 4045, rc.nextSegment)
}<|MERGE_RESOLUTION|>--- conflicted
+++ resolved
@@ -68,11 +68,7 @@
 
 	prom := promtest.NewFakePrometheus()
 
-<<<<<<< HEAD
-	rc, err := Tail(ctx, telemetry.DefaultLogger(), dir, prom.URL, -1)
-=======
-	rc, err := Tail(ctx, telemetry.DefaultLogger(), dir, prom.ReadyConfig())
->>>>>>> 3bbc1f0c
+	rc, err := Tail(ctx, telemetry.DefaultLogger(), dir, prom.ReadyConfig(), 1)
 	if err != nil {
 		t.Fatal(err)
 	}
@@ -108,11 +104,7 @@
 	prom := promtest.NewFakePrometheus()
 	prom.SetSegment(2)
 
-<<<<<<< HEAD
-	rc, err := Tail(ctx, telemetry.DefaultLogger(), dir, prom.URL, -1)
-=======
-	rc, err := Tail(ctx, telemetry.DefaultLogger(), dir, prom.ReadyConfig())
->>>>>>> 3bbc1f0c
+	rc, err := Tail(ctx, telemetry.DefaultLogger(), dir, prom.ReadyConfig(), 1)
 	if err != nil {
 		t.Fatal(err)
 	}
@@ -150,11 +142,7 @@
 
 	prom := promtest.NewFakePrometheus()
 
-<<<<<<< HEAD
-	rc, err := Tail(ctx, telemetry.DefaultLogger(), dir, prom.URL, -1)
-=======
-	rc, err := Tail(ctx, telemetry.DefaultLogger(), dir, prom.ReadyConfig())
->>>>>>> 3bbc1f0c
+	rc, err := Tail(ctx, telemetry.DefaultLogger(), dir, prom.ReadyConfig(), 1)
 	if err != nil {
 		t.Fatal(err)
 	}
@@ -287,11 +275,7 @@
 
 	w.Log(rec)
 
-<<<<<<< HEAD
-	rc, err := Tail(ctx, telemetry.DefaultLogger(), dir, prom.URL, -1)
-=======
-	rc, err := Tail(ctx, telemetry.DefaultLogger(), dir, prom.ReadyConfig())
->>>>>>> 3bbc1f0c
+	rc, err := Tail(ctx, telemetry.DefaultLogger(), dir, prom.ReadyConfig(), 1)
 	if err != nil {
 		t.Fatal(err)
 	}
